from __future__ import annotations

import asyncio
import json
import math
import os
import time
from collections import defaultdict
from dataclasses import dataclass
from typing import Any, Dict, Iterable, List, Literal, Optional, Sequence, Tuple

import httpx
from dotenv import load_dotenv
from fastapi import FastAPI, HTTPException, Query
from fastapi.middleware.cors import CORSMiddleware
from pydantic import BaseModel

print("Booting model...")
_boot_start_time = time.time()

print("Initializing environment configuration...")
_env_start_time = time.time()
load_dotenv()
print(f"[\u2713] Environment variables loaded in {time.time() - _env_start_time:.2f}s")

try:
    print("Loading renewable financial model components...")
    from backend.renewable_model import (
        FinancialAssumptions,
        MarketPrices,
        ProjectType,
        RenewableFinancialModel,
        TechnologyParams,
        TechnologyType,
        MarketRegion,
    )

    FINANCIAL_MODEL_AVAILABLE = True
    print("[\u2713] Renewable financial model components loaded successfully")
except ImportError as exc:  # pragma: no cover - handled dynamically at runtime
    print(f"Error initializing renewable financial model components: {exc}")
    FINANCIAL_MODEL_AVAILABLE = False

print("Initializing FastAPI renderer...")
_api_start_time = time.time()
app = FastAPI(title="Infranodal API", version="2.1.0")
app.add_middleware(
    CORSMiddleware,
    allow_origins=["*"],
    allow_methods=["*"],
    allow_headers=["*"],
)
print(f"[\u2713] FastAPI renderer initialized in {time.time() - _api_start_time:.2f}s")

SUPABASE_URL = os.getenv("SUPABASE_URL")
SUPABASE_KEY = os.getenv("SUPABASE_ANON_KEY")

print(f"✅ SUPABASE_URL: {SUPABASE_URL}")
print(f"✅ SUPABASE_KEY exists: {bool(SUPABASE_KEY)}")

PersonaType = Literal["hyperscaler", "colocation", "edge_computing"]

KM_PER_DEGREE_LAT = 111.32
INFRASTRUCTURE_CACHE_TTL_SECONDS = int(os.getenv("INFRA_CACHE_TTL", "600"))
GRID_CELL_DEGREES = 0.5

# Updated persona weights matching 7 business criteria
PERSONA_WEIGHTS: Dict[str, Dict[str, float]] = {
    "hyperscaler": {
        "capacity": 0.244,                   # 24.4% - Large capacity critical
        "connection_speed": 0.167,           # 16.7% - Fast grid access important
        "resilience": 0.133,                 # 13.3% - Backup infrastructure needed
        "land_planning": 0.2,                # 20.0% - Want shovel-ready sites
        "latency": 0.056,                    # 5.6% - Not critical for hyperscale
        "cooling": 0.144,                    # 14.4% - Critical for high-density
        "price_sensitivity": 0.056,          # 5.6% - Less price-sensitive (quality matters)
    },
    "colocation": {
        "capacity": 0.141,                   # 14.1% - Moderate capacity
        "connection_speed": 0.163,           # 16.3% - Reliable connection important
        "resilience": 0.196,                 # 19.6% - Multi-tenant needs redundancy
        "land_planning": 0.163,              # 16.3% - Want ready sites
        "latency": 0.217,                    # 21.7% - Critical for tenant diversity
        "cooling": 0.087,                    # 8.7% - Important but manageable
        "price_sensitivity": 0.033,          # 3.3% - Cost matters but not primary
    },
    "edge_computing": {
        "capacity": 0.097,                   # 9.7% - Small footprint
        "connection_speed": 0.129,           # 12.9% - Decent connection needed
        "resilience": 0.108,                 # 10.8% - Some redundancy
        "land_planning": 0.28,               # 28.0% - MUST be fast to deploy
        "latency": 0.247,                    # 24.7% - CRITICAL for edge workloads
        "cooling": 0.054,                    # 5.4% - Minimal cooling needs
        "price_sensitivity": 0.086,          # 8.6% - Cost-sensitive for distributed
    },
}

PERSONA_CAPACITY_RANGES = {
    "edge_computing": {"min": 0.4, "max": 5},
    "colocation": {"min": 5, "max": 50},
    "hyperscaler": {"min": 50, "max": 1000},
}

PERSONA_CAPACITY_PARAMS = {
    "edge_computing": {"min_mw": 0.4, "ideal_mw": 2.0, "max_mw": 5.0},
    "colocation": {"min_mw": 5.0, "ideal_mw": 20.0, "max_mw": 50.0},
    "hyperscaler": {"min_mw": 50.0, "ideal_mw": 100.0, "max_mw": 400.0},
    "default": {"min_mw": 50.0, "ideal_mw": 100.0, "max_mw": 400.0},
}

LCOE_CONFIG = {
    "baseline_pounds_per_mwh": 60.0,
    "gamma_slope": 0.04,
    "min_lcoe": 45.0,
    "max_lcoe": 100.0,
    "zone_specific_rates": {},
}


class UserSite(BaseModel):
    site_name: str
    technology_type: str
    capacity_mw: float
    latitude: float
    longitude: float
    commissioning_year: int
    is_btm: bool
    capacity_factor: Optional[float] = None
    development_status_short: Optional[str] = "planning"


class FinancialModelRequest(BaseModel):
    technology: str
    capacity_mw: float
    capacity_factor: float
    project_life: int
    degradation: float
    capex_per_kw: float
    devex_abs: float
    devex_pct: float
    opex_fix_per_mw_year: float
    opex_var_per_mwh: float
    tnd_costs_per_year: float
    ppa_price: float
    ppa_escalation: float
    ppa_duration: int
    merchant_price: float
    capacity_market_per_mw_year: float
    ancillary_per_mw_year: float
    discount_rate: float
    inflation_rate: float
    tax_rate: float = 0.19
    grid_savings_factor: float
    battery_capacity_mwh: Optional[float] = None
    battery_capex_per_mwh: Optional[float] = None
    battery_cycles_per_year: Optional[int] = None


class RevenueBreakdown(BaseModel):
    energyRev: float
    capacityRev: float
    ancillaryRev: float
    gridSavings: float
    opexTotal: float


class ModelResults(BaseModel):
    irr: Optional[float]
    npv: float
    cashflows: List[float]
    breakdown: RevenueBreakdown
    lcoe: float
    payback_simple: Optional[float]
    payback_discounted: Optional[float]


class FinancialModelResponse(BaseModel):
    standard: ModelResults
    autoproducer: ModelResults
    metrics: Dict[str, float]
    success: bool
    message: str


async def query_supabase(endpoint: str, *, limit: Optional[int] = None, page_size: int = 1000) -> Any:
    if not SUPABASE_URL or not SUPABASE_KEY:
        raise HTTPException(500, "Supabase credentials not configured")

    headers = {"apikey": SUPABASE_KEY, "Authorization": f"Bearer {SUPABASE_KEY}"}
    if limit is not None and limit <= 0:
        return []

    def append_limit(query: str, limit_value: int) -> str:
        separator = "&" if "?" in query else "?"
        return f"{query}{separator}limit={limit_value}"

    async with httpx.AsyncClient(timeout=10.0) as client:
        if limit is None or limit <= page_size:
            endpoint_with_limit = (
                append_limit(endpoint, limit) if limit is not None else endpoint
            )
            response = await client.get(
                f"{SUPABASE_URL}/rest/v1/{endpoint_with_limit}", headers=headers
            )
            if response.status_code == 200:
                return response.json()
            error_message = f"Database error: {response.status_code}"
            print(f"Error initializing Supabase query for {endpoint_with_limit}: {error_message}")
            raise HTTPException(500, error_message)

        assert limit is not None
        aggregated_results: List[Any] = []
        range_start = 0
        while range_start < limit:
            chunk_size = min(page_size, limit - range_start)
            paginated_headers = dict(headers)
            paginated_headers["Range"] = f"{range_start}-{range_start + chunk_size - 1}"
            endpoint_with_limit = append_limit(endpoint, chunk_size)
            response = await client.get(
                f"{SUPABASE_URL}/rest/v1/{endpoint_with_limit}", headers=paginated_headers
            )
            if response.status_code not in (200, 206):
                error_message = f"Database error: {response.status_code}"
                print(
                    "Error initializing Supabase paginated query for "
                    f"{endpoint_with_limit}: {error_message}"
                )
                raise HTTPException(500, error_message)
            chunk = response.json()
            if not isinstance(chunk, list):
                return chunk
            if not chunk:
                break
            aggregated_results.extend(chunk)
            range_start += len(chunk)
            if len(chunk) < chunk_size:
                break

        return aggregated_results


@dataclass
class PointFeature:
    lat: float
    lon: float
    data: Dict[str, Any]


@dataclass
class LineFeature:
    coordinates: List[Tuple[float, float]]
    segments: List[Tuple[float, float, float, float]]
    bbox: Tuple[float, float, float, float]
    data: Dict[str, Any]


@dataclass
class InfrastructureCatalog:
    substations: List[PointFeature]
    transmission_lines: List[LineFeature]
    fiber_cables: List[LineFeature]
    internet_exchange_points: List[PointFeature]
    water_points: List[PointFeature]
    water_lines: List[LineFeature]
    substations_index: "SpatialGrid"
    transmission_index: "SpatialGrid"
    fiber_index: "SpatialGrid"
    ixp_index: "SpatialGrid"
    water_point_index: "SpatialGrid"
    water_line_index: "SpatialGrid"
    load_timestamp: float
    counts: Dict[str, int]


class SpatialGrid:
    def __init__(self, cell_size_deg: float = GRID_CELL_DEGREES) -> None:
        self.cell_size_deg = cell_size_deg
        self._cells: Dict[Tuple[int, int], List[Any]] = defaultdict(list)

    def _index_lat(self, lat: float) -> int:
        return int(math.floor((lat + 90.0) / self.cell_size_deg))

    def _index_lon(self, lon: float) -> int:
        return int(math.floor((lon + 180.0) / self.cell_size_deg))

    def add_point(self, feature: PointFeature) -> None:
        key = (self._index_lat(feature.lat), self._index_lon(feature.lon))
        self._cells[key].append(feature)

    def add_bbox(self, bbox: Tuple[float, float, float, float], feature: LineFeature) -> None:
        min_lat, min_lon, max_lat, max_lon = bbox
        lat_start = self._index_lat(min_lat)
        lat_end = self._index_lat(max_lat)
        lon_start = self._index_lon(min_lon)
        lon_end = self._index_lon(max_lon)
        for lat_idx in range(lat_start, lat_end + 1):
            for lon_idx in range(lon_start, lon_end + 1):
                self._cells[(lat_idx, lon_idx)].append(feature)

    def query(self, lat: float, lon: float, steps: int) -> Iterable[Any]:
        base_lat = self._index_lat(lat)
        base_lon = self._index_lon(lon)
        seen: set[int] = set()
        for lat_offset in range(-steps, steps + 1):
            for lon_offset in range(-steps, steps + 1):
                cell = (base_lat + lat_offset, base_lon + lon_offset)
                for feature in self._cells.get(cell, ()):  # type: ignore[arg-type]
                    feature_id = id(feature)
                    if feature_id not in seen:
                        seen.add(feature_id)
                        yield feature

    def approximate_cell_width_km(self) -> float:
        return self.cell_size_deg * KM_PER_DEGREE_LAT


class InfrastructureCache:
    def __init__(self) -> None:
        self._catalog: Optional[InfrastructureCatalog] = None
        self._lock = asyncio.Lock()
        self._last_loaded = 0.0

    async def get_catalog(self) -> InfrastructureCatalog:
        async with self._lock:
            if self._catalog and (time.time() - self._last_loaded) < INFRASTRUCTURE_CACHE_TTL_SECONDS:
                return self._catalog

            start = time.time()
            print("Loading infrastructure datasets from Supabase...")
            dataset_start = time.time()
            try:
                (
                    substations,
                    transmission_lines,
                    fiber_cables,
                    ixps,
                    water_resources,
                ) = await asyncio.gather(
                    query_supabase("substations?select=*"),
                    query_supabase("transmission_lines?select=*"),
                    query_supabase("fiber_cables?select=*", limit=200),
                    query_supabase("internet_exchange_points?select=*"),
                    query_supabase("water_resources?select=*"),
                )
            except Exception as exc:
                print(f"Error initializing infrastructure datasets: {exc}")
                raise
            print(
                f"[\u2713] Infrastructure datasets loaded in {time.time() - dataset_start:.2f}s"
            )

            print("Building infrastructure spatial indices...")
            build_start = time.time()
            catalog = self._build_catalog(
                substations or [],
                transmission_lines or [],
                fiber_cables or [],
                ixps or [],
                water_resources or [],
            )
            print(
                f"[\u2713] Infrastructure spatial indices built in {time.time() - build_start:.2f}s"
            )

            elapsed = time.time() - start
            print(
                "✅ Infrastructure catalog refreshed in "
                f"{elapsed:.2f}s (substations={catalog.counts['substations']}, "
                f"transmission={catalog.counts['transmission']}, fiber={catalog.counts['fiber']}, "
                f"ixp={catalog.counts['ixps']}, water={catalog.counts['water']})"
            )

            self._catalog = catalog
            self._last_loaded = time.time()
            return catalog

    def _build_catalog(
        self,
        substations: Sequence[Dict[str, Any]],
        transmission_lines: Sequence[Dict[str, Any]],
        fiber_cables: Sequence[Dict[str, Any]],
        ixps: Sequence[Dict[str, Any]],
        water_resources: Sequence[Dict[str, Any]],
    ) -> InfrastructureCatalog:
        substation_features: List[PointFeature] = []
        transmission_features: List[LineFeature] = []
        fiber_features: List[LineFeature] = []
        ixp_features: List[PointFeature] = []
        water_point_features: List[PointFeature] = []
        water_line_features: List[LineFeature] = []

        substation_index = SpatialGrid()
        transmission_index = SpatialGrid()
        fiber_index = SpatialGrid()
        ixp_index = SpatialGrid()
        water_point_index = SpatialGrid()
        water_line_index = SpatialGrid()

        for station in substations:
            lat = _coerce_float(station.get("Lat") or station.get("latitude"))
            lon = _coerce_float(station.get("Long") or station.get("longitude"))
            if lat is None or lon is None:
                continue
            feature = PointFeature(lat=lat, lon=lon, data=station)
            substation_features.append(feature)
            substation_index.add_point(feature)

        for line in transmission_lines:
            feature = _prepare_line_feature(line.get("path_coordinates"), line)
            if feature:
                transmission_features.append(feature)
                transmission_index.add_bbox(feature.bbox, feature)

        for cable in fiber_cables:
            feature = _prepare_line_feature(cable.get("route_coordinates"), cable)
            if feature:
                fiber_features.append(feature)
                fiber_index.add_bbox(feature.bbox, feature)

        for ixp in ixps:
            lat = _coerce_float(ixp.get("latitude"))
            lon = _coerce_float(ixp.get("longitude"))
            if lat is None or lon is None:
                continue
            feature = PointFeature(lat=lat, lon=lon, data=ixp)
            ixp_features.append(feature)
            ixp_index.add_point(feature)

        for water in water_resources:
            prepared = _prepare_water_feature(water.get("coordinates"), water)
            if isinstance(prepared, PointFeature):
                water_point_features.append(prepared)
                water_point_index.add_point(prepared)
            elif isinstance(prepared, LineFeature):
                water_line_features.append(prepared)
                water_line_index.add_bbox(prepared.bbox, prepared)

        return InfrastructureCatalog(
            substations=substation_features,
            transmission_lines=transmission_features,
            fiber_cables=fiber_features,
            internet_exchange_points=ixp_features,
            water_points=water_point_features,
            water_lines=water_line_features,
            substations_index=substation_index,
            transmission_index=transmission_index,
            fiber_index=fiber_index,
            ixp_index=ixp_index,
            water_point_index=water_point_index,
            water_line_index=water_line_index,
            load_timestamp=time.time(),
            counts={
                "substations": len(substation_features),
                "transmission": len(transmission_features),
                "fiber": len(fiber_features),
                "ixps": len(ixp_features),
                "water": len(water_point_features) + len(water_line_features),
            },
        )


print("Initializing infrastructure cache subsystem...")
INFRASTRUCTURE_CACHE = InfrastructureCache()
print("[\u2713] Infrastructure cache subsystem ready")

print(f"Model boot completed successfully in {time.time() - _boot_start_time:.2f}s.")



def _coerce_float(value: Any) -> Optional[float]:
    if value is None:
        return None
    try:
        return float(value)
    except (TypeError, ValueError):
        return None


def _prepare_line_feature(raw_geometry: Any, payload: Dict[str, Any]) -> Optional[LineFeature]:
    if not raw_geometry:
        return None
    if isinstance(raw_geometry, str):
        try:
            raw_geometry = json.loads(raw_geometry)
        except json.JSONDecodeError:
            return None

    if not isinstance(raw_geometry, list) or len(raw_geometry) < 2:
        return None

    coordinates: List[Tuple[float, float]] = []
    for entry in raw_geometry:
        if not isinstance(entry, (list, tuple)) or len(entry) < 2:
            continue
        lon = _coerce_float(entry[0])
        lat = _coerce_float(entry[1])
        if lat is None or lon is None:
            continue
        coordinates.append((lat, lon))

    if len(coordinates) < 2:
        return None

    min_lat = min(lat for lat, _ in coordinates)
    max_lat = max(lat for lat, _ in coordinates)
    min_lon = min(lon for _, lon in coordinates)
    max_lon = max(lon for _, lon in coordinates)

    segments = [
        (coordinates[i][0], coordinates[i][1], coordinates[i + 1][0], coordinates[i + 1][1])
        for i in range(len(coordinates) - 1)
    ]

    return LineFeature(
        coordinates=coordinates,
        segments=segments,
        bbox=(min_lat, min_lon, max_lat, max_lon),
        data=payload,
    )


def _prepare_water_feature(raw_geometry: Any, payload: Dict[str, Any]) -> Optional[Any]:
    if not raw_geometry:
        return None
    if isinstance(raw_geometry, str):
        try:
            raw_geometry = json.loads(raw_geometry)
        except json.JSONDecodeError:
            return None

    if isinstance(raw_geometry, (list, tuple)) and len(raw_geometry) == 2 and all(
        isinstance(coord, (int, float)) for coord in raw_geometry
    ):
        lon, lat = raw_geometry
        lat_f = _coerce_float(lat)
        lon_f = _coerce_float(lon)
        if lat_f is None or lon_f is None:
            return None
        return PointFeature(lat=lat_f, lon=lon_f, data=payload)

    if isinstance(raw_geometry, list):
        feature = _prepare_line_feature(raw_geometry, payload)
        if feature:
            return feature

    return None


INFRASTRUCTURE_SEARCH_RADIUS_KM = {
    "substation": 150.0,
    "transmission": 150.0,
    "fiber": 150.0,
    "ixp": 150.0,
    "water": 150.0,
}


INFRASTRUCTURE_HALF_DISTANCE_KM = {
    "substation": 50.0,
    "transmission": 50.0,
    "fiber": 25.0,
    "ixp": 25.0,
    "water": 25.0,
}


def _grid_steps_for_radius(grid: SpatialGrid, radius_km: float) -> int:
    cell_width_km = max(1.0, grid.approximate_cell_width_km())
    return max(1, int(math.ceil(radius_km / cell_width_km)) + 1)


def haversine(lat1: float, lon1: float, lat2: float, lon2: float) -> float:
    radius = 6371.0
    dlat = math.radians(lat2 - lat1)
    dlon = math.radians(lon2 - lon1)
    lat1_rad = math.radians(lat1)
    lat2_rad = math.radians(lat2)
    a = math.sin(dlat / 2) ** 2 + math.cos(lat1_rad) * math.cos(lat2_rad) * math.sin(dlon / 2) ** 2
    return 2 * radius * math.asin(math.sqrt(a))


def exponential_score(distance_km: float, half_distance_km: float) -> float:
    if distance_km >= 200:
        return 0.0
    k = 0.693147 / half_distance_km
    score = 100 * (math.e ** (-k * distance_km))
    return max(0.0, min(100.0, score))


def point_to_line_segment_distance(
    px: float,
    py: float,
    x1: float,
    y1: float,
    x2: float,
    y2: float,
) -> float:
    a = px - x1
    b = py - y1
    c = x2 - x1
    d = y2 - y1
    dot = a * c + b * d
    len_sq = c * c + d * d
    if len_sq == 0:
        return haversine(px, py, x1, y1)
    param = dot / len_sq
    if param < 0:
        closest_x, closest_y = x1, y1
    elif param > 1:
        closest_x, closest_y = x2, y2
    else:
        closest_x = x1 + param * c
        closest_y = y1 + param * d
    return haversine(px, py, closest_x, closest_y)


def _bbox_within_search(
    bbox: Tuple[float, float, float, float],
    lat: float,
    lon: float,
    radius_km: float,
) -> bool:
    min_lat, min_lon, max_lat, max_lon = bbox
    lat_margin = radius_km / KM_PER_DEGREE_LAT
    lon_margin = radius_km / (KM_PER_DEGREE_LAT * max(math.cos(math.radians(lat)), 0.2))
    return not (
        lat < min_lat - lat_margin
        or lat > max_lat + lat_margin
        or lon < min_lon - lon_margin
        or lon > max_lon + lon_margin
    )


def _nearest_point(
    grid: SpatialGrid,
    features: Sequence[PointFeature],
    lat: float,
    lon: float,
    radius_km: float,
) -> Optional[Tuple[float, PointFeature]]:
    best: Optional[Tuple[float, PointFeature]] = None
    steps = _grid_steps_for_radius(grid, radius_km)
    for step in range(1, steps + 2):
        for feature in grid.query(lat, lon, step):
            if not isinstance(feature, PointFeature):
                continue
            distance = haversine(lat, lon, feature.lat, feature.lon)
            if distance > radius_km:
                continue
            if not best or distance < best[0]:
                best = (distance, feature)
        if best:
            break

    if not best and features:
        for feature in features:
            distance = haversine(lat, lon, feature.lat, feature.lon)
            if not best or distance < best[0]:
                best = (distance, feature)
    return best


def _nearest_line(
    grid: SpatialGrid,
    features: Sequence[LineFeature],
    lat: float,
    lon: float,
    radius_km: float,
) -> Optional[Tuple[float, LineFeature]]:
    best: Optional[Tuple[float, LineFeature]] = None
    steps = _grid_steps_for_radius(grid, radius_km)
    for step in range(1, steps + 2):
        for feature in grid.query(lat, lon, step):
            if not isinstance(feature, LineFeature):
                continue
            if not _bbox_within_search(feature.bbox, lat, lon, radius_km):
                continue
            distance = _distance_to_line_feature(feature, lat, lon)
            if distance > radius_km:
                continue
            if not best or distance < best[0]:
                best = (distance, feature)
        if best:
            break

    if not best and features:
        for feature in features:
            if not _bbox_within_search(feature.bbox, lat, lon, radius_km):
                continue
            distance = _distance_to_line_feature(feature, lat, lon)
            if not best or distance < best[0]:
                best = (distance, feature)
    return best


def _distance_to_line_feature(feature: LineFeature, lat: float, lon: float) -> float:
    best = float("inf")
    for segment in feature.segments:
        distance = point_to_line_segment_distance(lat, lon, *segment)
        if distance < best:
            best = distance
            if best == 0:
                break
    return best if best != float("inf") else 9999.0

def get_color_from_score(score_out_of_100: float) -> str:
    display_score = score_out_of_100 / 10.0
    if display_score >= 9.0:
        return "#00DD00"
    if display_score >= 8.0:
        return "#33FF33"
    if display_score >= 7.0:
        return "#7FFF00"
    if display_score >= 6.0:
        return "#CCFF00"
    if display_score >= 5.0:
        return "#FFFF00"
    if display_score >= 4.0:
        return "#FFCC00"
    if display_score >= 3.0:
        return "#FF9900"
    if display_score >= 2.0:
        return "#FF6600"
    if display_score >= 1.0:
        return "#FF3300"
    return "#CC0000"


def get_rating_description(score_out_of_100: float) -> str:
    display_score = score_out_of_100 / 10.0
    if display_score >= 9.0:
        return "Excellent"
    if display_score >= 8.0:
        return "Very Good"
    if display_score >= 7.0:
        return "Good"
    if display_score >= 6.0:
        return "Above Average"
    if display_score >= 5.0:
        return "Average"
    if display_score >= 4.0:
        return "Below Average"
    if display_score >= 3.0:
        return "Poor"
    if display_score >= 2.0:
        return "Very Poor"
    if display_score >= 1.0:
        return "Bad"
    return "Very Bad"


def calculate_capacity_component_score(capacity_mw: float, persona: Optional[str] = None) -> float:
    persona_key = (persona or "default").lower()
    if persona_key == "custom":
        persona_key = "default"
    params = PERSONA_CAPACITY_PARAMS.get(persona_key, PERSONA_CAPACITY_PARAMS["default"])
    ideal = params.get("ideal_mw", 100.0)
    logistic_argument = capacity_mw - ideal
    score = 100.0 / (1.0 + math.exp(-0.05 * logistic_argument))
    return max(0.0, min(100.0, float(score)))


def calculate_development_stage_score(status: str, perspective: str = "demand") -> float:
    status_str = str(status).lower()
    normalized = status_str.replace("-", " ").replace("/", " ")

    def has_any(substrings: Iterable[str]) -> bool:
        return any(sub in normalized for sub in substrings)

    if "operational" in normalized:
        base_score = 20.0
    elif has_any(("under construction", "construction")):
        base_score = 75.0
    elif has_any(("granted", "consented", "approved")):
        base_score = 95.0
    elif has_any(("fid_ready", "fid ready", "ready-to-build", "ready to build")) or (
        "ready" in normalized and "already" not in normalized
    ) or "shovel" in normalized:
        base_score = 90.0
    elif has_any(("submitted", "application")):
        base_score = 70.0
    elif has_any(("scoping", "eia")):
        base_score = 55.0
    elif has_any(("planning", "pre planning", "pre-planning")):
        base_score = 40.0
    elif "concept" in normalized:
        base_score = 25.0
    else:
        base_score = 30.0

    if perspective == "supply":
        return max(20.0, base_score)
    return base_score


def calculate_technology_score(tech_type: str) -> float:
    tech = str(tech_type).lower()
    if "solar" in tech:
        return 80.0
    if "battery" in tech:
        return 80.0
    if "wind" in tech:
        return 80.0
    if "hybrid" in tech:
        return 95.0
    if "CCGT" in tech:
        return 100
    return 80.0


def calculate_grid_infrastructure_score(proximity_scores: Dict[str, float]) -> float:
    distances = proximity_scores.get("nearest_distances", {})
    substation_distance = distances.get("substation_km")
    transmission_distance = distances.get("transmission_km")

    substation_raw = 0.0
    if substation_distance is not None:
        substation_raw = math.exp(-substation_distance / INFRASTRUCTURE_HALF_DISTANCE_KM["substation"])
    transmission_raw = 0.0
    if transmission_distance is not None:
        transmission_raw = math.exp(-transmission_distance / INFRASTRUCTURE_HALF_DISTANCE_KM["transmission"])

    score = 50.0 * (substation_raw + transmission_raw)
    return max(0.0, min(100.0, float(score)))


def calculate_digital_infrastructure_score(proximity_scores: Dict[str, float]) -> float:
    distances = proximity_scores.get("nearest_distances", {})
    fiber_distance = distances.get("fiber_km")
    ixp_distance = distances.get("ixp_km")

    fiber_raw = 0.0
    if fiber_distance is not None:
        fiber_raw = math.exp(-fiber_distance / INFRASTRUCTURE_HALF_DISTANCE_KM["fiber"])
    ixp_raw = 0.0
    if ixp_distance is not None:
        ixp_raw = math.exp(-ixp_distance / INFRASTRUCTURE_HALF_DISTANCE_KM["ixp"])

    score = 50.0 * (fiber_raw + ixp_raw)
    return max(0.0, min(100.0, float(score)))


def calculate_water_resources_score(proximity_scores: Dict[str, float]) -> float:
    distances = proximity_scores.get("nearest_distances", {})
    water_distance = distances.get("water_km")
    water_raw = 0.0
    if water_distance is not None:
        water_raw = math.exp(-water_distance / INFRASTRUCTURE_HALF_DISTANCE_KM["water"])
    score = 100.0 * water_raw
    return max(0.0, min(100.0, float(score)))


def calculate_lcoe_score(development_status_short: str) -> float:
    status_map = {
        "operational": 10.0,
        "under construction": 50.0,
        "consented": 85.0,
        "in planning": 70.0,
        "site identified": 50.0,
        "concept": 30.0,
        "unknown": 50.0,
    }
    normalized = (development_status_short or "unknown").strip().lower()
    score = status_map.get(normalized, status_map["unknown"])
    return max(0.0, min(100.0, float(score)))


def calculate_tnuos_score(project_lat: float, project_lng: float) -> float:
    lat_normalized = (project_lat - 49.5) / (60.0 - 49.5)
    estimated_tariff = -2.0 + (17.0 * lat_normalized)
    min_tariff = -3.0
    max_tariff = 16.0
    if estimated_tariff <= min_tariff:
        percentile_score = 100.0
    elif estimated_tariff >= max_tariff:
        percentile_score = 0.0
    else:
        normalized_position = (estimated_tariff - min_tariff) / (max_tariff - min_tariff)
        percentile_score = 100.0 * (1.0 - normalized_position)
    return min(100.0, max(0.0, percentile_score))


def estimate_capacity_factor(
    tech_type: str, latitude: float, user_provided: Optional[float] = None
) -> float:
    """Estimate a reasonable capacity factor for the given technology."""

    def clamp(value: float, minimum: float, maximum: float) -> float:
        return max(minimum, min(maximum, value))

    if user_provided is not None:
        try:
            return clamp(float(user_provided), 5.0, 95.0)
        except (TypeError, ValueError):
            # Fall back to estimation if value cannot be converted
            pass

    tech = str(tech_type).lower()
    lat = float(latitude or 0.0)

    if "solar" in tech:
        base_cf = 12.0 - ((lat - 50.0) / 8.0) * 2.0
        return clamp(base_cf, 9.0, 13.0)
    if "wind" in tech:
        if "offshore" in tech:
            return 45.0
        base_cf = 28.0 + ((lat - 50.0) / 8.0) * 7.0
        return clamp(base_cf, 25.0, 38.0)
    if "battery" in tech or "bess" in tech:
        return 20.0
    if "hydro" in tech:
        return 35.0
    if "gas" in tech or "ccgt" in tech:
        return 55.0
    if "biomass" in tech:
        return 70.0
    if "hybrid" in tech:
        return 15.5
    return 30.0


def calculate_connection_speed_score(
    project: Dict[str, Any],
    proximity_scores: Dict[str, float]
) -> float:
    """
    Score based on grid connection speed potential.

    Factors:
    - Development stage (proxy for grid agreement status)
    - Proximity to substation (faster connection)
    - Grid infrastructure quality

    PLACEHOLDER: In production, would use:
    - Actual grid queue position data
    - Substation headroom/capacity data
    - DNO constraint data
    - Curtailment risk scores

    Returns: 0-100 score (higher = faster connection expected)
    """
    # Get development stage (indicates grid agreement likelihood)
    dev_status_raw = project.get("development_status_short", "")
    dev_status = str(dev_status_raw).lower()

    base_stage_score = calculate_development_stage_score(dev_status)
    stage_min, stage_max = 20.0, 95.0
    if stage_max > stage_min:
        normalized = (base_stage_score - stage_min) / (stage_max - stage_min)
        normalized = max(0.0, min(1.0, normalized))
        stage_score = 15.0 + (normalized * (100.0 - 15.0))
    else:
        stage_score = base_stage_score
    stage_score = max(15.0, min(100.0, stage_score))

    # Proximity to substation (closer = faster/cheaper connection)
    distances = proximity_scores.get("nearest_distances", {})
    substation_km = distances.get("substation_km", 999)

    substation_score = 100.0 * math.exp(-substation_km / 30.0)

    transmission_km = distances.get("transmission_km", 999)
    transmission_score = 100.0 * math.exp(-transmission_km / 50.0)

    # Combine: 50% stage, 30% substation proximity, 20% transmission proximity
    final_score = (stage_score * 0.50) + (substation_score * 0.30) + (transmission_score * 0.20)

    return max(0.0, min(100.0, final_score))


def calculate_resilience_score(
    project: Dict[str, Any],
    proximity_scores: Dict[str, float]
) -> float:
    """
    Score based on infrastructure resilience/redundancy.

    Factors:
    - Number of nearby backup infrastructure options
    - Technology type (battery storage = onsite firming)
    - Multiple substation options within range

    PLACEHOLDER: In production, would use:
    - Actual N/N+1/2N redundancy analysis
    - Onsite BESS capacity data
    - Gas backup availability
    - Multiple grid connection options
    - Dual fiber route availability

    Returns: 0-100 score (higher = more resilient)
    """
    distances = proximity_scores.get("nearest_distances", {})

    # Count "good" backup options (within reasonable distance)
    backup_count = 0

    # Primary substation (<15km = excellent)
    substation_km = distances.get("substation_km", 999)
    if substation_km < 15:
        backup_count += 4  # Close enough for multiple connection options
    elif substation_km < 30:
        backup_count += 3

    # Transmission line access (<40km)
    transmission_km = distances.get("transmission_km", 999)
    if transmission_km < 40:
        backup_count += 1

    # Technology bonus: Battery storage = onsite firming
    tech_type = str(project.get("technology_type", "")).lower()
    if "battery" in tech_type or "bess" in tech_type:
        backup_count += 1  # Significant resilience boost
    elif "hybrid" in tech_type:
        backup_count += 2  # Some onsite storage

    # Convert count to score (0-10 options mapped to 0-100)
    # Max realistic = 10 options (2+1+2+1+1+2+1 with battery)
    resilience_score = (backup_count / 10.0) * 100.0

    return max(0.0, min(100.0, resilience_score))


def calculate_price_sensitivity_score(
    project: Dict[str, Any],
    proximity_scores: Dict[str, float],
    user_max_price_mwh: Optional[float] = None
) -> float:
    """
    Score based on total power cost vs. user's budget.

    Calculation:
    - Estimated LCOE (levelized cost of energy)
    - TNUoS transmission charges
    - Total = LCOE + TNUoS impact
    - Compare to user's acceptable price range

    PLACEHOLDER: In production, would use:
    - Actual PPA prices available at site
    - Real-time merchant price forecasts
    - Grid connection cost estimates
    - Curtailment risk financial impact

    Args:
        user_max_price_mwh: User's maximum acceptable price (£/MWh)
                           If None, score all sites relatively

    Returns: 0-100 score (higher = better value for money)
    """
    # Get estimated LCOE for this site
    tech_type = str(project.get("technology_type", "")).lower()
    lat = project.get("latitude", 0)
    lng = project.get("longitude", 0)

    # Estimate LCOE based on technology and location
    # These are rough UK averages for reference
    base_lcoe = 60.0  # £/MWh default
    reference_cf = 0.30

    if "solar" in tech_type:
        base_lcoe = 52.0  # Solar LCOE in UK
        reference_cf = 0.11
    elif "wind" in tech_type:
        if "offshore" in tech_type:
            base_lcoe = 80.0  # Offshore wind
            reference_cf = 0.45
        else:
            base_lcoe = 60.0  # Onshore wind
            reference_cf = 0.30
    elif "battery" in tech_type or "bess" in tech_type:
        base_lcoe = 65.0  # Battery arbitrage
        reference_cf = 0.20
    elif "hydro" in tech_type:
        base_lcoe = 70.0  # Hydro (excellent)
        reference_cf = 0.35
    elif "biomass" in tech_type:
        base_lcoe = 85.0  # Biomass (expensive)
        reference_cf = 0.70
    elif "gas" in tech_type or "ccgt" in tech_type:
        base_lcoe = 70.0  # Gas (fuel dependent)
        reference_cf = 0.55
    elif "hybrid" in tech_type:
        reference_cf = 0.25

    user_cf = project.get("capacity_factor")
    capacity_factor_pct = estimate_capacity_factor(tech_type, lat, user_cf)
    capacity_factor = capacity_factor_pct / 100.0

    adjusted_lcoe = base_lcoe
    if capacity_factor > 0:
        adjusted_lcoe = base_lcoe * (reference_cf / capacity_factor)

    # Get TNUoS estimate (£/kW/year converted to £/MWh impact)
    # TNUoS score is 0-100, need to convert to actual cost
    tnuos_percentile = calculate_tnuos_score(lat, lng)

    # Map TNUoS percentile to actual cost impact
    # UK range: -£3 to +£16/kW/year
    # For 1MW load at 40% capacity factor: impact ~£5-8/MWh
    tnuos_min = -3.0  # £/kW (credits in Scotland)
    tnuos_max = 16.0  # £/kW (charges in South)

    # Convert percentile (0-100) to actual tariff
    tnuos_tariff = tnuos_min + ((100 - tnuos_percentile) / 100.0) * (tnuos_max - tnuos_min)

    # Convert £/kW/year to £/MWh impact (assuming 40% capacity factor)
    # Annual hours = 8760, capacity factor hours = 3504
    annual_hours = 8760
    capacity_hours = annual_hours * capacity_factor
    tnuos_mwh_impact = (
        (abs(tnuos_tariff) * 1000) / capacity_hours if capacity_hours > 0 else 0.0
    )

    # Total estimated cost
    if tnuos_tariff < 0:
        # Negative tariff = credit, reduces cost
        total_cost_mwh = adjusted_lcoe - tnuos_mwh_impact
    else:
        # Positive tariff = charge, increases cost
        total_cost_mwh = adjusted_lcoe + tnuos_mwh_impact

    # Score based on user's budget
    if user_max_price_mwh:
        # User specified a max price
        if total_cost_mwh <= user_max_price_mwh:
            # Within budget - score based on how much cheaper
            savings_pct = (user_max_price_mwh - total_cost_mwh) / user_max_price_mwh
            score = 50 + (savings_pct * 50)  # 50-100 range
        else:
            # Over budget - penalize proportionally
            overage_pct = (total_cost_mwh - user_max_price_mwh) / user_max_price_mwh
            score = 50 * math.exp(-overage_pct * 2)  # Exponential decay
    else:
        # No user budget specified - score relatively
        # Lower cost = higher score
        # Assume range: £40-100/MWh
        min_expected = 40.0
        max_expected = 100.0

        normalized = (total_cost_mwh - min_expected) / (max_expected - min_expected)
        score = 100 * (1 - min(1.0, max(0.0, normalized)))

    return max(0.0, min(100.0, score))

def build_persona_component_scores(
    project: Dict[str, Any],
    proximity_scores: Dict[str, float],
    persona: Optional[str] = None,
    perspective: str = "demand",
    user_max_price_mwh: Optional[float] = None,  # NEW parameter
) -> Dict[str, float]:
    """
    Compute 7 component scores matching business criteria.

    Args:
        project: Project data from database
        proximity_scores: Infrastructure proximity calculations
        persona: Persona type (for capacity scoring)
        perspective: 'demand' (data center) or 'supply' (power developer)
        user_max_price_mwh: User's max acceptable price for price_sensitivity

    Returns:
        Dictionary with 7 component scores (0-100 each)
    """

    # 1. Capacity - direct from existing function
    capacity_score = calculate_capacity_component_score(
        project.get("capacity_mw", 0) or 0,
        persona,
    )

    # 2. Connection Speed - NEW function
    connection_speed_score = calculate_connection_speed_score(
        project,
        proximity_scores
    )

    # 3. Resilience - NEW function
    resilience_score = calculate_resilience_score(
        project,
        proximity_scores
    )

    # 4. Land & Planning - use development stage scoring
    land_planning_score = calculate_development_stage_score(
        project.get("development_status_short", ""),
        perspective,
    )

    # 5. Latency - use digital infrastructure scoring (fiber + IXP)
    latency_score = calculate_digital_infrastructure_score(proximity_scores)

    # 6. Cooling - use water resources scoring
    cooling_score = calculate_water_resources_score(proximity_scores)

    # 7. Price Sensitivity - NEW function
    price_sensitivity_score = calculate_price_sensitivity_score(
        project,
        proximity_scores,
        user_max_price_mwh
    )

    return {
        "capacity": capacity_score,
        "connection_speed": connection_speed_score,
        "resilience": resilience_score,
        "land_planning": land_planning_score,
        "latency": latency_score,
        "cooling": cooling_score,
        "price_sensitivity": price_sensitivity_score,
    }

def calculate_persona_weighted_score(
    project: Dict[str, Any],
    proximity_scores: Dict[str, float],
    persona: PersonaType = "hyperscaler",
    perspective: str = "demand",
    user_max_price_mwh: Optional[float] = None,  # NEW parameter
) -> Dict[str, Any]:
    """
    Calculate persona-based weighted score using 7 business criteria.

    Args:
        user_max_price_mwh: User's maximum acceptable price (£/MWh)
    """
    weights = PERSONA_WEIGHTS[persona]

    # Get 7 component scores
    component_scores = build_persona_component_scores(
        project,
        proximity_scores,
        persona,
        perspective,
        user_max_price_mwh  # Pass through to price calculation
    )

    # Calculate weighted score using NEW 7 components
    weighted_score = (
        component_scores["capacity"] * weights["capacity"]
        + component_scores["connection_speed"] * weights["connection_speed"]
        + component_scores["resilience"] * weights["resilience"]
        + component_scores["land_planning"] * weights["land_planning"]
        + component_scores["latency"] * weights["latency"]
        + component_scores["cooling"] * weights["cooling"]
        + component_scores["price_sensitivity"] * weights["price_sensitivity"]
    )

    final_internal_score = max(0.0, min(100.0, weighted_score))
    display_rating = final_internal_score / 10.0
    color = get_color_from_score(final_internal_score)
    description = get_rating_description(final_internal_score)

    return {
        "investment_rating": round(display_rating, 1),
        "rating_description": description,
        "color_code": color,
        "component_scores": {
            key: round(value, 1) for key, value in component_scores.items()
        },
        "weighted_contributions": {
            key: round(component_scores[key] * weights.get(key, 0.0), 1)
            for key in component_scores
        },
        "persona": persona,
        "persona_weights": weights,
        "internal_total_score": round(final_internal_score, 1),
        "nearest_infrastructure": proximity_scores.get("nearest_distances", {}),
    }

def calculate_persona_topsis_score(
    component_scores: Sequence[Dict[str, float]],
    weights: Dict[str, float],
) -> Dict[str, Any]:
    """Apply TOPSIS using persona weights, supporting positive and negative impacts."""

    if not component_scores:
        return {
            "scores": [],
            "ideal_solution": {},
            "anti_ideal_solution": {},
        }

    component_keys = list(component_scores[0].keys())
    denominators: Dict[str, float] = {}
    for key in component_keys:
        sum_squares = sum((scores.get(key, 0.0) or 0.0) ** 2 for scores in component_scores)
        denominators[key] = math.sqrt(sum_squares) or 1e-9

    weighted_vectors: List[Dict[str, Dict[str, float]]] = []
    for scores in component_scores:
        normalized: Dict[str, float] = {}
        weighted: Dict[str, float] = {}
        for key in component_keys:
            raw_value = scores.get(key, 0.0) or 0.0
            denominator = denominators[key]
            normalized_value = raw_value / denominator if denominator else 0.0
            weight = weights.get(key, 0.0)
            weighted_value = normalized_value * weight
            normalized[key] = normalized_value
            weighted[key] = weighted_value
        weighted_vectors.append(
            {
                "normalized_scores": normalized,
                "weighted_normalized_scores": weighted,
            }
        )

    ideal_solution: Dict[str, float] = {}
    anti_ideal_solution: Dict[str, float] = {}
    for key in component_keys:
        values = [vector["weighted_normalized_scores"][key] for vector in weighted_vectors]
        ideal_solution[key] = max(values)
        anti_ideal_solution[key] = min(values)

    results: List[Dict[str, Any]] = []
    for vector in weighted_vectors:
        weighted = vector["weighted_normalized_scores"]
        distance_to_ideal = math.sqrt(
            sum((weighted[key] - ideal_solution[key]) ** 2 for key in component_keys)
        )
        distance_to_anti_ideal = math.sqrt(
            sum((weighted[key] - anti_ideal_solution[key]) ** 2 for key in component_keys)
        )
        closeness = 0.0
        denominator = distance_to_ideal + distance_to_anti_ideal
        if denominator > 0:
            closeness = distance_to_anti_ideal / denominator
        elif distance_to_ideal == 0 and distance_to_anti_ideal == 0:
            closeness = 1.0
        results.append(
            {
                "normalized_scores": vector["normalized_scores"],
                "weighted_normalized_scores": weighted,
                "distance_to_ideal": distance_to_ideal,
                "distance_to_anti_ideal": distance_to_anti_ideal,
                "closeness_coefficient": closeness,
            }
        )

    return {
        "scores": results,
        "ideal_solution": ideal_solution,
        "anti_ideal_solution": anti_ideal_solution,
    }

def calculate_custom_weighted_score(
    project: Dict[str, Any],
    proximity_scores: Dict[str, float],
    custom_weights: Dict[str, float],
) -> Dict[str, Any]:
    capacity_score = calculate_capacity_component_score(project.get("capacity_mw", 0) or 0)
    stage_score = calculate_development_stage_score(project.get("development_status_short", ""))
    tech_score = calculate_technology_score(project.get("technology_type", ""))
    grid_score = calculate_grid_infrastructure_score(proximity_scores)
    digital_score = calculate_digital_infrastructure_score(proximity_scores)
    water_score = calculate_water_resources_score(proximity_scores)
    lcoe_score = calculate_lcoe_score(project.get("development_status_short", ""))
    tnuos_score = calculate_tnuos_score(project.get("latitude", 0), project.get("longitude", 0))

    weighted_score = (
        capacity_score * custom_weights.get("capacity", 0.0)
        + stage_score * custom_weights.get("development_stage", 0.0)
        + tech_score * custom_weights.get("technology", 0.0)
        + grid_score * custom_weights.get("grid_infrastructure", 0.0)
        + digital_score * custom_weights.get("digital_infrastructure", 0.0)
        + water_score * custom_weights.get("water_resources", 0.0)
        + lcoe_score * custom_weights.get("lcoe_resource_quality", 0.0)
        + tnuos_score * custom_weights.get("tnuos_transmission_costs", 0.0)
    )

    final_internal_score = max(0.0, min(100.0, weighted_score))
    display_rating = final_internal_score / 10.0
    color = get_color_from_score(final_internal_score)
    description = get_rating_description(final_internal_score)

    return {
        "investment_rating": round(display_rating, 1),
        "rating_description": description,
        "color_code": color,
        "component_scores": {
            "capacity": round(capacity_score, 1),
            "development_stage": round(stage_score, 1),
            "technology": round(tech_score, 1),
            "grid_infrastructure": round(grid_score, 1),
            "digital_infrastructure": round(digital_score, 1),
            "water_resources": round(water_score, 1),
            "lcoe_resource_quality": round(lcoe_score, 1),
        },
        "weighted_contributions": {
            "capacity": round(capacity_score * custom_weights.get("capacity", 0.0), 1),
            "development_stage": round(stage_score * custom_weights.get("development_stage", 0.0), 1),
            "technology": round(tech_score * custom_weights.get("technology", 0.0), 1),
            "grid_infrastructure": round(
                grid_score * custom_weights.get("grid_infrastructure", 0.0),
                1,
            ),
            "digital_infrastructure": round(
                digital_score * custom_weights.get("digital_infrastructure", 0.0),
                1,
            ),
            "water_resources": round(water_score * custom_weights.get("water_resources", 0.0), 1),
            "lcoe_resource_quality": round(
                lcoe_score * custom_weights.get("lcoe_resource_quality", 0.0),
                1,
            ),
        },
        "persona": "custom",
        "persona_weights": custom_weights,
        "internal_total_score": round(final_internal_score, 1),
        "nearest_infrastructure": proximity_scores.get("nearest_distances", {}),
    }

def calculate_base_investment_score_renewable(project: Dict[str, Any]) -> float:
    capacity = project.get("capacity_mw", 0) or 0
    status = str(project.get("development_status_short", "")).lower()
    tech = str(project.get("technology_type", "")).lower()
    if capacity >= 200:
        capacity_score = 50.0
    elif capacity >= 100:
        capacity_score = 90.0
    elif capacity >= 50:
        capacity_score = 75.0
    elif capacity >= 25:
        capacity_score = 60.0
    elif capacity >= 10:
        capacity_score = 45.0
    elif capacity >= 5:
        capacity_score = 30.0
    else:
        capacity_score = 15.0

    if "operational" in status:
        stage_score = 10.0
    elif "construction" in status:
        stage_score = 90.0
    elif "granted" in status:
        stage_score = 75.0
    elif "submitted" in status:
        stage_score = 50.0
    elif "planning" in status:
        stage_score = 30.0
    elif "pre-planning" in status:
        stage_score = 20.0
    else:
        stage_score = 10.0

    if "solar" in tech:
        tech_score = 80.0
    elif "battery" in tech:
        tech_score = 85.0
    elif "wind" in tech:
        tech_score = 80.0
    elif "hybrid" in tech:
        tech_score = 100.0
    else:
        tech_score = 70.0

    base_score = capacity_score * 0.30 + stage_score * 0.50 + tech_score * 0.20
    return max(0.0, min(100.0, base_score))


def calculate_infrastructure_bonus_renewable(proximity_scores: Dict[str, float]) -> float:
    grid_bonus = 0.0
    substation_score = proximity_scores.get("substation_score", 0.0)
    transmission_score = proximity_scores.get("transmission_score", 0.0)
    if substation_score > 40:
        grid_bonus += 15.0
    elif substation_score > 25:
        grid_bonus += 10.0
    elif substation_score > 10:
        grid_bonus += 5.0
    if transmission_score > 30:
        grid_bonus += 10.0
    elif transmission_score > 15:
        grid_bonus += 5.0
    grid_bonus = min(25.0, grid_bonus)

    digital_bonus = 0.0
    fiber_score = proximity_scores.get("fiber_score", 0.0)
    ixp_score = proximity_scores.get("ixp_score", 0.0)
    if fiber_score > 15:
        digital_bonus += 5.0
    elif fiber_score > 8:
        digital_bonus += 3.0
    if ixp_score > 8:
        digital_bonus += 5.0
    elif ixp_score > 4:
        digital_bonus += 2.0
    digital_bonus = min(10.0, digital_bonus)

    water_bonus = 0.0
    water_score = proximity_scores.get("water_score", 0.0)
    if water_score > 10:
        water_bonus = 5.0
    elif water_score > 5:
        water_bonus = 3.0
    elif water_score > 2:
        water_bonus = 1.0

    return grid_bonus + digital_bonus + water_bonus


def calculate_enhanced_investment_rating(
    project: Dict[str, Any],
    proximity_scores: Dict[str, float],
    persona: Optional[PersonaType] = None,
) -> Dict[str, Any]:
    if persona is not None:
        return calculate_persona_weighted_score(project, proximity_scores, persona)

    base_score = calculate_base_investment_score_renewable(project)
    infrastructure_bonus = calculate_infrastructure_bonus_renewable(proximity_scores)
    total_internal_score = min(100.0, base_score + infrastructure_bonus)
    display_rating = total_internal_score / 10.0
    color = get_color_from_score(total_internal_score)
    description = get_rating_description(total_internal_score)

    return {
        "base_investment_score": round(base_score / 10.0, 1),
        "infrastructure_bonus": round(infrastructure_bonus / 10.0, 1),
        "investment_rating": round(display_rating, 1),
        "rating_description": description,
        "color_code": color,
        "nearest_infrastructure": proximity_scores.get("nearest_distances", {}),
        "internal_total_score": round(total_internal_score, 1),
        "scoring_methodology": "Traditional renewable energy scoring (10-100 internal, 1.0-10.0 display)",
    }


def calculate_best_customer_match(project: Dict[str, Any], proximity_scores: Dict[str, float]) -> Dict[str, Any]:
    customer_scores: Dict[str, float] = {}
    for persona in ["hyperscaler", "colocation", "edge_computing"]:
        capacity_mw = project.get("capacity_mw", 0)
        capacity_range = PERSONA_CAPACITY_RANGES[persona]
        if capacity_range["min"] <= capacity_mw <= capacity_range["max"]:
            scoring_result = calculate_persona_weighted_score(project, proximity_scores, persona)  # type: ignore[arg-type]
            customer_scores[persona] = scoring_result["investment_rating"]
        else:
            customer_scores[persona] = 2.0

    best_customer = max(customer_scores.keys(), key=lambda key: customer_scores[key])
    best_score = customer_scores[best_customer]

    return {
        "best_customer_match": best_customer,
        "customer_match_scores": customer_scores,
        "best_match_score": round(best_score, 1),
        "capacity_mw": project.get("capacity_mw", 0),
        "suitable_customers": [persona for persona, score in customer_scores.items() if score >= 6.0],
    }


def filter_projects_by_persona_capacity(projects: List[Dict[str, Any]], persona: PersonaType) -> List[Dict[str, Any]]:
    capacity_range = PERSONA_CAPACITY_RANGES[persona]
    filtered = []
    for project in projects:
        capacity_mw = project.get("capacity_mw", 0)
        if capacity_range["min"] <= capacity_mw <= capacity_range["max"]:
            filtered.append(project)
    return filtered


async def calculate_proximity_scores_batch(projects: List[Dict[str, Any]]) -> List[Dict[str, float]]:
    if not projects:
        return []

    catalog = await INFRASTRUCTURE_CACHE.get_catalog()
    results: List[Dict[str, float]] = []

    for project in projects:
        project_lat = _coerce_float(project.get("latitude"))
        project_lon = _coerce_float(project.get("longitude"))
        if project_lat is None or project_lon is None:
            continue

        proximity_scores: Dict[str, float] = {
            "substation_score": 0.0,
            "transmission_score": 0.0,
            "fiber_score": 0.0,
            "ixp_score": 0.0,
            "water_score": 0.0,
            "total_proximity_bonus": 0.0,
            "nearest_distances": {},
        }

        nearest_distances: Dict[str, float] = {}

        substation = _nearest_point(
            catalog.substations_index,
            catalog.substations,
            project_lat,
            project_lon,
            INFRASTRUCTURE_SEARCH_RADIUS_KM["substation"],
        )
        if substation:
            distance, _ = substation
            proximity_scores["substation_score"] = exponential_score(distance, 30.0)
            nearest_distances["substation_km"] = round(distance, 1)

        transmission = _nearest_line(
            catalog.transmission_index,
            catalog.transmission_lines,
            project_lat,
            project_lon,
            INFRASTRUCTURE_SEARCH_RADIUS_KM["transmission"],
        )
        if transmission:
            distance, _ = transmission
            proximity_scores["transmission_score"] = exponential_score(distance, 30.0)
            nearest_distances["transmission_km"] = round(distance, 1)

        fiber = _nearest_line(
            catalog.fiber_index,
            catalog.fiber_cables,
            project_lat,
            project_lon,
            INFRASTRUCTURE_SEARCH_RADIUS_KM["fiber"],
        )
        if fiber:
            distance, _ = fiber
            proximity_scores["fiber_score"] = exponential_score(distance, 15.0)
            nearest_distances["fiber_km"] = round(distance, 1)

        ixp = _nearest_point(
            catalog.ixp_index,
            catalog.internet_exchange_points,
            project_lat,
            project_lon,
            INFRASTRUCTURE_SEARCH_RADIUS_KM["ixp"],
        )
        if ixp:
            distance, _ = ixp
            proximity_scores["ixp_score"] = exponential_score(distance, 40.0)
            nearest_distances["ixp_km"] = round(distance, 1)

        water_point = _nearest_point(
            catalog.water_point_index,
            catalog.water_points,
            project_lat,
            project_lon,
            INFRASTRUCTURE_SEARCH_RADIUS_KM["water"],
        )
        water_line = _nearest_line(
            catalog.water_line_index,
            catalog.water_lines,
            project_lat,
            project_lon,
            INFRASTRUCTURE_SEARCH_RADIUS_KM["water"],
        )
        water_candidates: List[Tuple[float, str]] = []
        if water_point:
            water_candidates.append((water_point[0], "water_point"))
        if water_line:
            water_candidates.append((water_line[0], "water_line"))
        if water_candidates:
            distance, _ = min(water_candidates, key=lambda item: item[0])
            proximity_scores["water_score"] = exponential_score(distance, 25.0)
            nearest_distances["water_km"] = round(distance, 1)

        proximity_scores["nearest_distances"] = nearest_distances
        proximity_scores["total_proximity_bonus"] = (
            proximity_scores["substation_score"]
            + proximity_scores["transmission_score"]
            + proximity_scores["fiber_score"]
            + proximity_scores["ixp_score"]
            + proximity_scores["water_score"]
        )

        results.append(proximity_scores)

    return results

def calculate_rating_distribution(features: List[Dict[str, Any]]) -> Dict[str, int]:
    distribution = {
        "excellent": 0,
        "very_good": 0,
        "good": 0,
        "above_average": 0,
        "average": 0,
        "below_average": 0,
        "poor": 0,
        "very_poor": 0,
        "bad": 0,
    }
    for feature in features:
        rating = feature.get("properties", {}).get("investment_rating", 0)
        if rating >= 9.0:
            distribution["excellent"] += 1
        elif rating >= 8.0:
            distribution["very_good"] += 1
        elif rating >= 7.0:
            distribution["good"] += 1
        elif rating >= 6.0:
            distribution["above_average"] += 1
        elif rating >= 5.0:
            distribution["average"] += 1
        elif rating >= 4.0:
            distribution["below_average"] += 1
        elif rating >= 3.0:
            distribution["poor"] += 1
        elif rating >= 2.0:
            distribution["very_poor"] += 1
        else:
            distribution["bad"] += 1
    return distribution


@app.get("/")
async def root() -> Dict[str, str]:
    return {"message": "Infranodal API v2.1 with Persona-Based Scoring", "status": "active"}


@app.get("/health")
async def health() -> Dict[str, Any]:
    try:
        print("🔄 Testing database connection...")
        data = await query_supabase("renewable_projects?select=count")
        count = len(data)
        print(f"✅ Database connected: {count} records")
        return {"status": "healthy", "database": "connected", "projects": count}
    except Exception as exc:  # pragma: no cover - diagnostic logging
        print(f"❌ Database error: {exc}")
        return {"status": "degraded", "database": "disconnected", "error": str(exc)}


@app.get("/api/projects")
async def get_projects(
    limit: int = Query(5000),
    technology: Optional[str] = None,
    country: Optional[str] = None,
    persona: Optional[PersonaType] = Query(None, description="Data center persona for custom scoring"),
) -> List[Dict[str, Any]]:
    query_parts = ["renewable_projects?select=*"]
    filters = []
    if technology:
        filters.append(f"technology_type.ilike.%{technology}%")
    if country:
        filters.append(f"country.ilike.%{country}%")
    if filters:
        query_parts.extend(filters)
    endpoint = "&".join(query_parts)
    projects = await query_supabase(endpoint, limit=limit)

    for project in projects:
        dummy_proximity = {
            "substation_score": 0.0,
            "transmission_score": 0.0,
            "fiber_score": 0.0,
            "ixp_score": 0.0,
            "water_score": 0.0,
            "nearest_distances": {},
        }
        if persona:
            rating_result = calculate_persona_weighted_score(project, dummy_proximity, persona)
        else:
            rating_result = calculate_enhanced_investment_rating(project, dummy_proximity)
        project.update(
            {
                "investment_rating": rating_result["investment_rating"],
                "rating_description": rating_result["rating_description"],
                "color_code": rating_result["color_code"],
                "component_scores": rating_result.get("component_scores"),
                "weighted_contributions": rating_result.get("weighted_contributions"),
                "persona": rating_result.get("persona"),
                "base_score": rating_result.get("base_investment_score", rating_result["investment_rating"]),
                "infrastructure_bonus": rating_result.get("infrastructure_bonus", 0.0),
            }
        )
    return projects


@app.get("/api/projects/geojson")
async def get_geojson(
    persona: Optional[PersonaType] = Query(None, description="Data center persona for custom scoring"),
) -> Dict[str, Any]:
    projects = await query_supabase("renewable_projects?select=*", limit=500)
    features: List[Dict[str, Any]] = []

    for project in projects:
        if not project.get("longitude") or not project.get("latitude"):
            continue
        dummy_proximity = {
            "substation_score": 0.0,
            "transmission_score": 0.0,
            "fiber_score": 0.0,
            "ixp_score": 0.0,
            "water_score": 0.0,
            "nearest_distances": {},
        }
        if persona:
            rating_result = calculate_persona_weighted_score(project, dummy_proximity, persona)
        else:
            rating_result = calculate_enhanced_investment_rating(project, dummy_proximity)

        features.append(
            {
                "type": "Feature",
                "geometry": {
                    "type": "Point",
                    "coordinates": [project["longitude"], project["latitude"]],
                },
                "properties": {
                    "ref_id": project["ref_id"],
                    "site_name": project["site_name"],
                    "technology_type": project["technology_type"],
                    "operator": project.get("operator"),
                    "capacity_mw": project.get("capacity_mw"),
                    "county": project.get("county"),
                    "country": project.get("country"),
                    "investment_rating": rating_result["investment_rating"],
                    "rating_description": rating_result["rating_description"],
                    "color_code": rating_result["color_code"],
                    "component_scores": rating_result.get("component_scores"),
                    "weighted_contributions": rating_result.get("weighted_contributions"),
                    "persona": rating_result.get("persona"),
                    "base_score": rating_result.get("base_investment_score", rating_result["investment_rating"]),
                    "infrastructure_bonus": rating_result.get("infrastructure_bonus", 0.0),
                },
            }
        )

    return {"type": "FeatureCollection", "features": features}


@app.post("/api/user-sites/score")
async def score_user_sites(
    sites: List[UserSite],
    persona: Optional[PersonaType] = Query(None, description="Data center persona for custom scoring"),
) -> Dict[str, Any]:
    if not sites:
        raise HTTPException(400, "No sites provided")

    for index, site in enumerate(sites):
        if not (49.8 <= site.latitude <= 60.9) or not (-10.8 <= site.longitude <= 2.0):
            raise HTTPException(400, f"Site {index + 1}: Coordinates outside UK bounds")
        if not (5 <= site.capacity_mw <= 500):
            raise HTTPException(400, f"Site {index + 1}: Capacity must be between 5-500 MW")
        if not (2025 <= site.commissioning_year <= 2035):
            raise HTTPException(400, f"Site {index + 1}: Commissioning year must be between 2025-2035")

    scoring_mode = "persona-based" if persona else "renewable energy"
    print(f"🔄 Scoring {len(sites)} user-submitted sites with {scoring_mode.upper()} system...")
    start_time = time.time()

    sites_for_calc: List[Dict[str, Any]] = []
    for site in sites:
        sites_for_calc.append(
            {
                "site_name": site.site_name,
                "technology_type": site.technology_type,
                "capacity_mw": site.capacity_mw,
                "latitude": site.latitude,
                "longitude": site.longitude,
                "commissioning_year": site.commissioning_year,
                "is_btm": site.is_btm,
                "development_status_short": site.development_status_short or "planning",
                "capacity_factor": site.capacity_factor,
            }
        )

    proximity_scores = await calculate_proximity_scores_batch(sites_for_calc)

    scored_sites: List[Dict[str, Any]] = []
    for index, site_data in enumerate(sites_for_calc):
        prox_scores = (
            proximity_scores[index]
            if index < len(proximity_scores)
            else {
                "substation_score": 0.0,
                "transmission_score": 0.0,
                "fiber_score": 0.0,
                "ixp_score": 0.0,
                "water_score": 0.0,
                "total_proximity_bonus": 0.0,
                "nearest_distances": {},
            }
        )
        if persona:
            rating_result = calculate_persona_weighted_score(site_data, prox_scores, persona)
        else:
            rating_result = calculate_enhanced_investment_rating(site_data, prox_scores)

        scored_sites.append(
            {
                "site_name": site_data["site_name"],
                "technology_type": site_data["technology_type"],
                "capacity_mw": site_data["capacity_mw"],
                "commissioning_year": site_data["commissioning_year"],
                "is_btm": site_data["is_btm"],
                "coordinates": [site_data["longitude"], site_data["latitude"]],
                "investment_rating": rating_result["investment_rating"],
                "rating_description": rating_result["rating_description"],
                "color_code": rating_result["color_code"],
                "component_scores": rating_result.get("component_scores"),
                "weighted_contributions": rating_result.get("weighted_contributions"),
                "persona": rating_result.get("persona"),
                "base_score": rating_result.get("base_investment_score", rating_result["investment_rating"]),
                "infrastructure_bonus": rating_result.get("infrastructure_bonus", 0.0),
                "nearest_infrastructure": rating_result["nearest_infrastructure"],
                "methodology": f"{scoring_mode} scoring system",
            }
        )

    processing_time = time.time() - start_time
    print(f"✅ User sites scored with {scoring_mode.upper()} SYSTEM in {processing_time:.2f}s")

    return {
        "sites": scored_sites,
        "metadata": {
            "scoring_system": f"{scoring_mode} - 1.0-10.0 Investment Rating Scale",
            "persona": persona,
            "processing_time_seconds": round(processing_time, 2),
            "algorithm_version": "2.1 - Persona-Based Infrastructure Proximity Enhanced",
            "rating_scale": {
                "9.0-10.0": "Excellent - Premium investment opportunity",
                "8.0-8.9": "Very Good - Strong investment potential",
                "7.0-7.9": "Good - Solid investment opportunity",
                "6.0-6.9": "Above Average - Moderate investment potential",
                "5.0-5.9": "Average - Standard investment opportunity",
                "4.0-4.9": "Below Average - Limited investment appeal",
                "3.0-3.9": "Poor - Significant investment challenges",
                "2.0-2.9": "Very Poor - High risk investment",
                "1.0-1.9": "Bad - Unfavorable investment conditions",
            },
        },
    }


@app.get("/api/projects/enhanced")
async def get_enhanced_geojson(
    limit: int = Query(5000, description="Number of projects to process"),
    persona: Optional[PersonaType] = Query(None, description="Data center persona for custom scoring"),
    apply_capacity_filter: bool = Query(True, description="Filter projects by persona capacity requirements"),
    custom_weights: Optional[str] = Query(None, description="JSON string of custom weights (overrides persona)"),
    scoring_method: Literal["weighted_sum", "topsis"] = Query(
        "weighted_sum",
        description="Scoring method to apply (weighted_sum or topsis)",
    ),
    dc_demand_mw: Optional[float] = Query(None, description="DC facility demand in MW for capacity gating"),
    source_table: str = Query(
        "renewable_projects",
        description="Source table - will be demand_sites for power devs in future",
    ),

    # NEW: User's price budget
    user_max_price_mwh: Optional[float] = Query(
        None,
        description="User's maximum acceptable power price (£/MWh) for price_sensitivity scoring",
    ),
) -> Dict[str, Any]:
    start_time = time.time()
    parsed_custom_weights = None
    if custom_weights:
        try:
            parsed_custom_weights = json.loads(custom_weights)
            total = sum(parsed_custom_weights.values())
            if total and abs(total - 1.0) > 0.01:
                parsed_custom_weights = {key: value / total for key, value in parsed_custom_weights.items()}
        except (json.JSONDecodeError, AttributeError):
            parsed_custom_weights = None

    active_scoring_method = scoring_method.lower()
    use_topsis = active_scoring_method == "topsis"
    scoring_mode = "custom weights" if parsed_custom_weights else ("persona-based" if persona else "renewable energy")
    print(
        "🚀 ENHANCED ENDPOINT WITH "
        f"{scoring_mode.upper()} SCORING [{active_scoring_method.upper()}] - Processing {limit} projects..."
    )

    try:
        projects = await query_supabase(f"{source_table}?select=*", limit=limit)
        print(f"✅ Loaded {len(projects)} projects from {source_table}")
        if source_table != "renewable_projects":
            print(f"⚠️ Note: {source_table} table requested but using renewable_projects as placeholder")
        if persona and apply_capacity_filter:
            original_count = len(projects)
            projects = filter_projects_by_persona_capacity(projects, persona)
            print(f"🎯 Filtered to {len(projects)} projects for {persona} (was {original_count})")
        if persona:
            dc_thresholds = {"hyperscaler": 50.0, "colocation": 5.0, "edge_computing": 1.0}
            min_capacity = dc_thresholds.get(persona, 1.0)
            capacity_gated: List[Dict[str, Any]] = []
            for project in projects:
                project_capacity = project.get("capacity_mw", 0) or 0
                if project_capacity >= min_capacity * 0.9:
                    capacity_gated.append(project)
            if len(capacity_gated) != len(projects):
                print(
                    f"⚡ Capacity gating: {len(capacity_gated)}/{len(projects)} projects meet minimum capacity for {persona}"
                )
            projects = capacity_gated
    except Exception as exc:
        print(f"❌ Database error: {exc}")
        return {"error": "Database connection failed", "type": "FeatureCollection", "features": []}
        # Continuation of get_enhanced_geojson function
    
    valid_projects = [project for project in projects if project.get("longitude") and project.get("latitude")]
    print(f"📍 {len(valid_projects)} projects have valid coordinates")
    if not valid_projects:
        return {"type": "FeatureCollection", "features": [], "metadata": {"error": "No projects with valid coordinates"}}

    try:
        print("🔄 Starting batch proximity calculation...")
        batch_start = time.time()
        all_proximity_scores = await calculate_proximity_scores_batch(valid_projects)
        batch_time = time.time() - batch_start
        print(f"✅ Batch proximity calculation completed in {batch_time:.2f}s")
    except Exception as exc:  # pragma: no cover - fallback path
        print(f"❌ Error in batch proximity calculation: {exc}")
        all_proximity_scores = [
            {
                "substation_score": 0.0,
                "transmission_score": 0.0,
                "fiber_score": 0.0,
                "ixp_score": 0.0,
                "water_score": 0.0,
                "total_proximity_bonus": 0.0,
                "nearest_distances": {},
            }
            for _ in valid_projects
        ]

    def get_proximity_scores_for_index(idx: int) -> Dict[str, float]:
        if idx < len(all_proximity_scores):
            return all_proximity_scores[idx]
        return {
            "substation_score": 0.0,
            "transmission_score": 0.0,
            "fiber_score": 0.0,
            "ixp_score": 0.0,
            "water_score": 0.0,
            "total_proximity_bonus": 0.0,
            "nearest_distances": {},
        }

    # TOPSIS-specific variables
    topsis_component_scores: List[Dict[str, float]] = []
    topsis_results: List[Dict[str, Any]] = []
    topsis_ideal_solution: Dict[str, float] = {}
    topsis_anti_ideal_solution: Dict[str, float] = {}
    weights_for_topsis: Dict[str, float] = {}
    topsis_persona_label: Optional[str] = persona
    persona_for_components: Optional[str] = persona if persona else None

    if use_topsis:
        # Determine weights for TOPSIS
        if parsed_custom_weights:
            weights_for_topsis = parsed_custom_weights
            persona_for_components = "custom"
            topsis_persona_label = persona or "custom"
        elif persona:
            weights_for_topsis = PERSONA_WEIGHTS[persona]
            persona_for_components = persona
            topsis_persona_label = persona
        else:
            topsis_persona_label = "hyperscaler"
            weights_for_topsis = PERSONA_WEIGHTS[topsis_persona_label]
            persona_for_components = topsis_persona_label
            print(
                "⚠️ TOPSIS requested without persona/custom weights; defaulting to hyperscaler persona weights"
            )

        # Collect component scores for all projects
        for index, project in enumerate(valid_projects):
            proximity_scores = get_proximity_scores_for_index(index)
            component_scores = build_persona_component_scores(
                project,
                proximity_scores,
                persona_for_components,
                user_max_price_mwh=user_max_price_mwh,
            )
            topsis_component_scores.append(component_scores)

        # Calculate TOPSIS scores
        topsis_output = calculate_persona_topsis_score(topsis_component_scores, weights_for_topsis)
        topsis_results = topsis_output.get("scores", []) if topsis_output else []
        topsis_ideal_solution = topsis_output.get("ideal_solution", {}) if topsis_output else {}
        topsis_anti_ideal_solution = topsis_output.get("anti_ideal_solution", {}) if topsis_output else {}

    features: List[Dict[str, Any]] = []
    for index, project in enumerate(valid_projects):
        try:
            proximity_scores = get_proximity_scores_for_index(index)
            
            if use_topsis:
                # TOPSIS scoring path
                component_scores = (
                    topsis_component_scores[index]
                    if index < len(topsis_component_scores)
                    else build_persona_component_scores(
                        project,
                        proximity_scores,
                        persona_for_components,
                        user_max_price_mwh=user_max_price_mwh,
                    )
                )
                topsis_info = topsis_results[index] if index < len(topsis_results) else None
                
                if not topsis_info:
                    # Fallback to weighted sum if TOPSIS fails
                    if parsed_custom_weights:
                        rating_result = calculate_custom_weighted_score(
                            project, proximity_scores, parsed_custom_weights
                        )
                    elif persona:
                        rating_result = calculate_persona_weighted_score(
                            project, proximity_scores, persona, "demand", user_max_price_mwh
                        )
                    else:
                        rating_result = calculate_enhanced_investment_rating(project, proximity_scores)
                else:
                    # Use TOPSIS results
                    closeness = topsis_info.get("closeness_coefficient", 0.0)
                    internal_total_score = 10.0 + closeness * 90.0
                    display_rating = round(internal_total_score / 10.0, 1)
                    color = get_color_from_score(internal_total_score)
                    description = get_rating_description(internal_total_score)
                    
                    component_scores_rounded = {
                        key: round(value, 1) for key, value in component_scores.items()
                    }
                    weighted_contributions = {
                        key: round(component_scores.get(key, 0.0) * weights_for_topsis.get(key, 0.0), 1)
                        for key in component_scores
                    }
                    
                    rating_result = {
                        "investment_rating": display_rating,
                        "rating_description": description,
                        "color_code": color,
                        "component_scores": component_scores_rounded,
                        "weighted_contributions": weighted_contributions,
                        "persona": topsis_persona_label,
                        "persona_weights": weights_for_topsis,
                        "internal_total_score": round(internal_total_score, 1),
                        "nearest_infrastructure": proximity_scores.get("nearest_distances", {}),
                        "topsis_metrics": {
                            "distance_to_ideal": topsis_info.get("distance_to_ideal"),
                            "distance_to_anti_ideal": topsis_info.get("distance_to_anti_ideal"),
                            "closeness_coefficient": closeness,
                            "weighted_normalized_scores": topsis_info.get("weighted_normalized_scores"),
                            "normalized_scores": topsis_info.get("normalized_scores"),
                        },
                        "scoring_methodology": "Persona TOPSIS scoring (closeness scaled to 1-10)",
                    }
            else:
                # Traditional weighted sum scoring
                if parsed_custom_weights:
                    rating_result = calculate_custom_weighted_score(
                        project, proximity_scores, parsed_custom_weights
                    )
                elif persona:
                    rating_result = calculate_persona_weighted_score(
                        project,
                        proximity_scores,
                        persona,
                        "demand",
                        user_max_price_mwh,
                    )
                else:
                    rating_result = calculate_enhanced_investment_rating(project, proximity_scores)

            # Build feature properties
            properties: Dict[str, Any] = {
                "ref_id": project["ref_id"],
                "site_name": project["site_name"],
                "technology_type": project["technology_type"],
                "operator": project.get("operator"),
                "capacity_mw": project.get("capacity_mw"),
                "development_status_short": project.get("development_status_short"),
                "county": project.get("county"),
                "country": project.get("country"),
                "investment_rating": rating_result["investment_rating"],
                "rating_description": rating_result["rating_description"],
                "color_code": rating_result["color_code"],
                "component_scores": rating_result.get("component_scores"),
                "weighted_contributions": rating_result.get("weighted_contributions"),
                "nearest_infrastructure": rating_result["nearest_infrastructure"],
                "persona": rating_result.get("persona"),
                "persona_weights": rating_result.get("persona_weights"),
                "base_score": rating_result.get("base_investment_score", rating_result["investment_rating"]),
                "infrastructure_bonus": rating_result.get("infrastructure_bonus", 0.0),
                "internal_total_score": rating_result.get("internal_total_score"),
            }

            # Add TOPSIS-specific metrics if using TOPSIS
            if use_topsis and "topsis_metrics" in rating_result:
                properties["topsis_metrics"] = rating_result["topsis_metrics"]
                properties["scoring_methodology"] = rating_result.get("scoring_methodology")

            features.append(
                {
                    "type": "Feature",
                    "geometry": {
                        "type": "Point",
                        "coordinates": [project["longitude"], project["latitude"]],
                    },
                    "properties": properties,
                }
            )
        except Exception as exc:  # pragma: no cover - per-project failure fallback
            print(f"❌ Error processing project {index + 1}: {exc}")
            features.append(
                {
                    "type": "Feature",
                    "geometry": {
                        "type": "Point",
                        "coordinates": [project["longitude"], project["latitude"]],
                    },
                    "properties": {
                        "ref_id": project["ref_id"],
                        "site_name": project["site_name"],
                        "operator": project.get("operator"),
                        "technology_type": project["technology_type"],
                        "capacity_mw": project.get("capacity_mw"),
                        "county": project.get("county"),
                        "country": project.get("country"),
                        "investment_rating": 5.0,
                        "rating_description": "Average",
                        "color_code": "#FFFF00",
                        "nearest_infrastructure": {},
                    },
                }
            )

    processing_time = time.time() - start_time
    if persona:
        print(
            f"🎯 PERSONA-BASED SCORING ({persona.upper()}) COMPLETE: {len(features)} features in {processing_time:.2f}s"
        )
    else:
        print(f"🎯 RENEWABLE ENERGY SCORING COMPLETE: {len(features)} features in {processing_time:.2f}s")

    # Build metadata
    metadata: Dict[str, Any] = {
        "scoring_system": f"{scoring_mode} - 1.0-10.0 display scale",
        "scoring_method": active_scoring_method,
        "persona": persona,
        "processing_time_seconds": round(processing_time, 2),
        "projects_processed": len(features),
        "algorithm_version": "2.1 - Persona-Based Infrastructure Scoring",
        "performance_optimization": "Cached infrastructure + batch proximity scoring",
        "rating_distribution": calculate_rating_distribution(features),
        "rating_scale_guide": {
            "excellent": "9.0-10.0",
            "very_good": "8.0-8.9",
            "good": "7.0-7.9",
            "above_average": "6.0-6.9",
            "average": "5.0-5.9",
            "below_average": "4.0-4.9",
        },
    }

    # Add TOPSIS-specific metadata if using TOPSIS
    if use_topsis:
        metadata.update(
            {
                "topsis_ideal_solution": {
                    key: round(value, 6) for key, value in topsis_ideal_solution.items()
                },
                "topsis_anti_ideal_solution": {
                    key: round(value, 6) for key, value in topsis_anti_ideal_solution.items()
                },
                "topsis_persona_reference": topsis_persona_label,
            }
        )

    return {"type": "FeatureCollection", "features": features, "metadata": metadata}


@app.get("/api/infrastructure/transmission")
async def get_transmission_lines() -> Dict[str, Any]:
    lines = await query_supabase("transmission_lines?select=*")
    features: List[Dict[str, Any]] = []
    for line in lines or []:
        if not line.get("path_coordinates"):
            continue
        try:
            coordinates = json.loads(line["path_coordinates"])
        except (TypeError, json.JSONDecodeError):
            continue
        features.append(
            {
                "type": "Feature",
                "geometry": {"type": "LineString", "coordinates": coordinates},
                "properties": {
                    "name": line.get("line_name"),
                    "voltage_kv": line.get("voltage_kv"),
                    "operator": line.get("operator"),
                    "type": "transmission_line",
                },
            }
        )
    return {"type": "FeatureCollection", "features": features}


@app.get("/api/infrastructure/substations")
async def get_substations() -> Dict[str, Any]:
    stations = await query_supabase("substations?select=*")
    features: List[Dict[str, Any]] = []
    for station in stations or []:
        lat = station.get("Lat") or station.get("latitude")
        lon = station.get("Long") or station.get("longitude")
        if lat is None or lon is None:
            continue
        features.append(
            {
                "type": "Feature",
                "geometry": {"type": "Point", "coordinates": [lon, lat]},
                "properties": {
                    "name": station.get("SUBST_NAME"),
                    "operator": station.get("COMPANY"),
                    "voltage_kv": station.get("VOLTAGE_HIGH"),
                    "capacity_mva": station.get("capacity_mva"),
                    "constraint_status": station.get("CONSTRAINT STATUS"),
                    "type": "substation",
                },
            }
        )
    return {"type": "FeatureCollection", "features": features}


@app.get("/api/infrastructure/gsp")
async def get_gsp_boundaries() -> Dict[str, Any]:
    boundaries = await query_supabase("electrical_grid?type=eq.gsp_boundary&select=*")
    features: List[Dict[str, Any]] = []
    for boundary in boundaries or []:
        geometry = boundary.get("geometry")
        if not geometry:
            continue
        if isinstance(geometry, str):
            try:
                geometry = json.loads(geometry)
            except json.JSONDecodeError:
                continue
        features.append(
            {
                "type": "Feature",
                "geometry": geometry,
                "properties": {
                    "name": boundary.get("name"),
                    "operator": boundary.get("operator", "NESO"),
                    "type": "gsp_boundary",
                },
            }
        )
    return {"type": "FeatureCollection", "features": features}


@app.get("/api/infrastructure/fiber")
async def get_fiber_cables() -> Dict[str, Any]:
    cables = await query_supabase("fiber_cables?select=*")
    features: List[Dict[str, Any]] = []
    for cable in cables or []:
        if not cable.get("route_coordinates"):
            continue
        try:
            coordinates = json.loads(cable["route_coordinates"])
        except (TypeError, json.JSONDecodeError):
            continue
        features.append(
            {
                "type": "Feature",
                "geometry": {"type": "LineString", "coordinates": coordinates},
                "properties": {
                    "name": cable.get("cable_name"),
                    "operator": cable.get("operator"),
                    "cable_type": cable.get("cable_type"),
                    "type": "fiber_cable",
                },
            }
        )
    return {"type": "FeatureCollection", "features": features}


@app.get("/api/infrastructure/tnuos")
async def get_tnuos_zones() -> Dict[str, Any]:
    zones = await query_supabase("tnuos_zones?tariff_year=eq.2024-25&select=*")
    features: List[Dict[str, Any]] = []
    for zone in zones or []:
        geometry = zone.get("geometry")
        if not geometry:
            continue
        if isinstance(geometry, str):
            try:
                geometry = json.loads(geometry)
            except json.JSONDecodeError:
                continue
        features.append(
            {
                "type": "Feature",
                "geometry": geometry,
                "properties": {
                    "zone_id": zone.get("zone_id"),
                    "zone_name": zone.get("zone_name"),
                    "tariff_pounds_per_kw": zone.get("generation_tariff_pounds_per_kw"),
                    "tariff_year": zone.get("tariff_year"),
                    "effective_from": zone.get("effective_from"),
                    "type": "tnuos_zone",
                },
            }
        )
    return {"type": "FeatureCollection", "features": features}


@app.get("/api/infrastructure/ixp")
async def get_internet_exchanges() -> Dict[str, Any]:
    ixps = await query_supabase("internet_exchange_points?select=*")
    features: List[Dict[str, Any]] = []
    for ixp in ixps or []:
        if not ixp.get("longitude") or not ixp.get("latitude"):
            continue
        features.append(
            {
                "type": "Feature",
                "geometry": {"type": "Point", "coordinates": [ixp["longitude"], ixp["latitude"]]},
                "properties": {
                    "name": ixp.get("ixp_name"),
                    "operator": ixp.get("operator"),
                    "city": ixp.get("city"),
                    "networks": ixp.get("connected_networks"),
                    "capacity_gbps": ixp.get("capacity_gbps"),
                    "type": "ixp",
                },
            }
        )
    return {"type": "FeatureCollection", "features": features}


@app.get("/api/infrastructure/water")
async def get_water_resources() -> Dict[str, Any]:
    water_sources = await query_supabase("water_resources?select=*")
    features: List[Dict[str, Any]] = []
    for water in water_sources or []:
        if not water.get("coordinates"):
            continue
        try:
            coordinates = json.loads(water["coordinates"])
        except (TypeError, json.JSONDecodeError):
            continue
        if isinstance(coordinates, (list, tuple)) and len(coordinates) == 2 and all(
            isinstance(coord, (int, float)) for coord in coordinates
        ):
            geometry = {"type": "Point", "coordinates": coordinates}
        else:
            geometry = {"type": "LineString", "coordinates": coordinates}
        features.append(
            {
                "type": "Feature",
                "geometry": geometry,
                "properties": {
                    "name": water.get("resource_name"),
                    "resource_type": water.get("resource_type"),
                    "water_quality": water.get("water_quality"),
                    "flow_rate": water.get("flow_rate_liters_sec"),
                    "capacity": water.get("capacity_million_liters"),
                    "type": "water_resource",
                },
            }
        )
    return {"type": "FeatureCollection", "features": features}


@app.get("/api/projects/compare-scoring")
async def compare_scoring_systems(
    limit: int = Query(10, description="Projects to compare"),
    persona: PersonaType = Query("hyperscaler", description="Persona for comparison"),
) -> Dict[str, Any]:
    projects = await query_supabase("renewable_projects?select=*", limit=limit)
    comparison: List[Dict[str, Any]] = []
    for project in projects:
        if not project.get("longitude") or not project.get("latitude"):
            continue
        dummy_proximity = {
            "substation_score": 0.0,
            "transmission_score": 0.0,
            "fiber_score": 0.0,
            "ixp_score": 0.0,
            "water_score": 0.0,
            "nearest_distances": {},
        }
        renewable_rating = calculate_enhanced_investment_rating(project, dummy_proximity)
        persona_rating = calculate_persona_weighted_score(project, dummy_proximity, persona)
        comparison.append(
            {
                "site_name": project.get("site_name"),
                "capacity_mw": project.get("capacity_mw"),
                "technology_type": project.get("technology_type"),
                "renewable_energy_system": {
                    "investment_rating": renewable_rating["investment_rating"],
                    "rating_description": renewable_rating["rating_description"],
                    "color": renewable_rating["color_code"],
                },
                "persona_system": {
                    "persona": persona,
                    "investment_rating": persona_rating["investment_rating"],
                    "rating_description": persona_rating["rating_description"],
                    "color": persona_rating["color_code"],
                    "component_scores": persona_rating["component_scores"],
                    "weighted_contributions": persona_rating["weighted_contributions"],
                },
            }
        )
    return {
        "comparison": comparison,
        "summary": {
            "renewable_system": "Traditional renewable energy scoring (capacity, stage, tech)",
            "persona_system": f"{persona} data center scoring with custom weightings",
            "persona_weights": PERSONA_WEIGHTS[persona],
            "migration_benefits": [
                "Scoring tailored to specific data center requirements",
                "Transparent component breakdown showing why sites score differently",
                "Infrastructure priorities matching real deployment needs",
                "Better investment decision making for specific use cases",
            ],
        },
    }


@app.post("/api/projects/power-developer-analysis")
async def analyze_for_power_developer(
    criteria: Dict[str, Any],
    site_location: Optional[Dict[str, float]] = None,
    target_persona: PersonaType = "hyperscaler",
    limit: int = Query(150),
) -> Dict[str, Any]:
    source_table = "renewable_projects"
    print(f"🔄 Power Developer Analysis - Using {source_table} as placeholder for demand sites")
    projects = await query_supabase(f"{source_table}?select=*", limit=limit)

    auto_calculated_values: Dict[str, Any] = {}
    if site_location and criteria:
        lat = site_location.get("lat")
        lng = site_location.get("lng")
        if lat is not None and lng is not None:
            proximity_list = await calculate_proximity_scores_batch(
                [{"latitude": lat, "longitude": lng}]
            )
            prox = proximity_list[0] if proximity_list else None
            if prox and criteria.get("grid_infrastructure") == -1:
                score = calculate_grid_infrastructure_score(prox)
                auto_calculated_values["grid_infrastructure"] = {
                    "score": score,
                    "details": prox.get("nearest_distances", {}),
                }
                criteria["grid_infrastructure"] = score
            if prox and criteria.get("digital_infrastructure") == -1:
                score = calculate_digital_infrastructure_score(prox)
                auto_calculated_values["digital_infrastructure"] = {
                    "score": score,
                    "details": prox.get("nearest_distances", {}),
                }
                criteria["digital_infrastructure"] = score
            if prox and criteria.get("water_resources") == -1:
                score = calculate_water_resources_score(prox)
                auto_calculated_values["water_resources"] = {
                    "score": score,
                    "details": prox.get("nearest_distances", {}),
                }
                criteria["water_resources"] = score

    return {
        "projects": projects,
        "criteria": criteria,
        "auto_calculated_values": auto_calculated_values,
        "target_persona": target_persona,
    }


@app.get("/api/projects/customer-match")
async def get_customer_match_projects(
    target_customer: PersonaType = Query("hyperscaler", description="Target customer persona"),
    limit: int = Query(5000, description="Number of projects to analyze"),
) -> Dict[str, Any]:
<<<<<<< HEAD
    projects = await query_supabase("renewable_projects?select=*", limit=limit)
=======
    projects = await query_supabase(f"renewable_projects?select=*&limit={limit}")
>>>>>>> fcd679c5
    filtered_projects = filter_projects_by_persona_capacity(projects, target_customer)

    customer_analysis: List[Dict[str, Any]] = []
    for project in filtered_projects:
        if not project.get("longitude") or not project.get("latitude"):
            continue
        dummy_proximity = {
            "substation_score": 0.0,
            "transmission_score": 0.0,
            "fiber_score": 0.0,
            "ixp_score": 0.0,
            "water_score": 0.0,
            "nearest_distances": {},
        }
        customer_match = calculate_best_customer_match(project, dummy_proximity)
        target_scoring = calculate_persona_weighted_score(project, dummy_proximity, target_customer)
        customer_analysis.append(
            {
                "project_id": project.get("ref_id"),
                "site_name": project.get("site_name"),
                "technology_type": project.get("technology_type"),
                "capacity_mw": project.get("capacity_mw"),
                "county": project.get("county"),
                "coordinates": [project.get("longitude"), project.get("latitude")],
                "target_customer": target_customer,
                "target_customer_score": target_scoring["investment_rating"],
                "target_customer_rating": target_scoring["rating_description"],
                "best_customer_match": customer_match["best_customer_match"],
                "customer_match_scores": customer_match["customer_match_scores"],
                "suitable_customers": customer_match["suitable_customers"],
                "component_scores": target_scoring["component_scores"],
                "weighted_contributions": target_scoring["weighted_contributions"],
            }
        )

    return {
        "target_customer": target_customer,
        "projects_analyzed": len(customer_analysis),
        "capacity_range": PERSONA_CAPACITY_RANGES[target_customer],
        "projects": customer_analysis,
        "metadata": {
            "algorithm_version": "2.3 - Bidirectional Customer Matching",
            "total_projects_before_filtering": len(projects),
            "projects_after_capacity_filtering": len(filtered_projects),
        },
    }

def map_technology_type(tech_string: str):
    if not FINANCIAL_MODEL_AVAILABLE:
        return "solar_pv"
    mapping = {
        "solar": TechnologyType.SOLAR_PV,
        "solar_pv": TechnologyType.SOLAR_PV,
        "wind": TechnologyType.WIND,
        "battery": TechnologyType.BATTERY,
        "solar_battery": TechnologyType.SOLAR_BATTERY,
        "solar_bess": TechnologyType.SOLAR_BATTERY,
        "wind_battery": TechnologyType.WIND_BATTERY,
    }
    return mapping.get(tech_string.lower(), TechnologyType.SOLAR_PV)


def create_technology_params(request: FinancialModelRequest) -> TechnologyParams:
    return TechnologyParams(
        capacity_mw=request.capacity_mw,
        capex_per_mw=request.capex_per_kw * 1000,
        opex_per_mw_year=request.opex_fix_per_mw_year,
        degradation_rate_annual=request.degradation,
        lifetime_years=request.project_life,
        capacity_factor=request.capacity_factor,
        battery_capacity_mwh=request.battery_capacity_mwh,
        battery_capex_per_mwh=request.battery_capex_per_mwh,
        battery_cycles_per_year=request.battery_cycles_per_year,
    )


def create_utility_market_prices(request: FinancialModelRequest) -> MarketPrices:
    return MarketPrices(
        base_power_price=request.merchant_price,
        power_price_escalation=0.025,
        ppa_price=request.ppa_price,
        ppa_duration_years=request.ppa_duration,
        ppa_escalation=request.ppa_escalation,
        ppa_percentage=0.7,
        capacity_payment=request.capacity_market_per_mw_year / 1000,
        frequency_response_price=(
            request.ancillary_per_mw_year / (8760 * 0.1) if request.ancillary_per_mw_year > 0 else 0
        ),
    )


def create_btm_market_prices(request: FinancialModelRequest) -> MarketPrices:
    annual_generation = request.capacity_mw * 8760 * request.capacity_factor
    grid_savings_per_mwh = (
        (request.grid_savings_factor * request.tnd_costs_per_year) / annual_generation
        if annual_generation > 0
        else 0
    )
    return MarketPrices(
        base_power_price=request.merchant_price,
        power_price_escalation=0.025,
        retail_electricity_price=request.ppa_price,
        retail_price_escalation=request.ppa_escalation,
        grid_charges=grid_savings_per_mwh,
        demand_charges=0,
    )


def extract_revenue_breakdown(cashflow_df) -> RevenueBreakdown:
    if cashflow_df is None or len(cashflow_df) == 0:
        return RevenueBreakdown(energyRev=0, capacityRev=0, ancillaryRev=0, gridSavings=0, opexTotal=0)
    operating_years = cashflow_df[cashflow_df["year"] > 0]
    energy_rev = 0.0
    capacity_rev = 0.0
    ancillary_rev = 0.0
    grid_savings = 0.0
    opex_total = operating_years["opex"].sum() if "opex" in operating_years.columns else 0.0
    for column in operating_years.columns:
        if not column.startswith("revenue_"):
            continue
        values = operating_years[column].sum()
        if "ppa" in column or "merchant" in column or "energy_savings" in column:
            energy_rev += values
        elif "capacity" in column:
            capacity_rev += values
        elif "frequency_response" in column or "ancillary" in column:
            ancillary_rev += values
        elif "grid_charges" in column:
            grid_savings += values
    return RevenueBreakdown(
        energyRev=energy_rev,
        capacityRev=capacity_rev,
        ancillaryRev=ancillary_rev,
        gridSavings=grid_savings,
        opexTotal=opex_total,
    )


@app.post("/api/financial-model", response_model=FinancialModelResponse)
async def calculate_financial_model(request: FinancialModelRequest) -> FinancialModelResponse:
    if not FINANCIAL_MODEL_AVAILABLE:
        raise HTTPException(500, "Financial model not available - renewable_model.py not found")
    try:
        print(f"🔄 Processing financial model request: {request.technology}, {request.capacity_mw}MW")
        tech_params = create_technology_params(request)
        financial_assumptions = FinancialAssumptions(
            discount_rate=request.discount_rate,
            inflation_rate=request.inflation_rate,
            tax_rate=request.tax_rate,
        )
        tech_type = map_technology_type(request.technology)
        utility_prices = create_utility_market_prices(request)
        utility_model = RenewableFinancialModel(
            project_name="Utility Scale Analysis",
            technology_type=tech_type,
            project_type=ProjectType.UTILITY_SCALE,
            market_region=MarketRegion.UK,
            technology_params=tech_params,
            market_prices=utility_prices,
            financial_assumptions=financial_assumptions,
        )
        btm_prices = create_btm_market_prices(request)
        btm_model = RenewableFinancialModel(
            project_name="Behind-the-Meter Analysis",
            technology_type=tech_type,
            project_type=ProjectType.BEHIND_THE_METER,
            market_region=MarketRegion.UK,
            technology_params=tech_params,
            market_prices=btm_prices,
            financial_assumptions=financial_assumptions,
        )
        print("🔄 Running utility-scale analysis...")
        utility_results = utility_model.run_analysis()
        print("🔄 Running behind-the-meter analysis...")
        btm_results = btm_model.run_analysis()
        utility_cashflows = utility_model.cashflow_df["net_cashflow"].tolist()
        btm_cashflows = btm_model.cashflow_df["net_cashflow"].tolist()
        utility_breakdown = extract_revenue_breakdown(utility_model.cashflow_df)
        btm_breakdown = extract_revenue_breakdown(btm_model.cashflow_df)
        irr_uplift = (
            (btm_results["irr"] - utility_results["irr"]) if (btm_results["irr"] and utility_results["irr"]) else 0
        )
        npv_delta = btm_results["npv"] - utility_results["npv"]
        print(
            f"✅ Financial analysis complete: Utility IRR={utility_results['irr']:.3f}, "
            f"BTM IRR={btm_results['irr']:.3f}"
        )
        response = FinancialModelResponse(
            standard=ModelResults(
                irr=utility_results["irr"],
                npv=utility_results["npv"],
                cashflows=utility_cashflows,
                breakdown=utility_breakdown,
                lcoe=utility_results["lcoe"],
                payback_simple=utility_results["payback_simple"],
                payback_discounted=utility_results["payback_discounted"],
            ),
            autoproducer=ModelResults(
                irr=btm_results["irr"],
                npv=btm_results["npv"],
                cashflows=btm_cashflows,
                breakdown=btm_breakdown,
                lcoe=btm_results["lcoe"],
                payback_simple=btm_results["payback_simple"],
                payback_discounted=btm_results["payback_discounted"],
            ),
            metrics={
                "total_capex": utility_results["capex_total"],
                "capex_per_mw": utility_results["capex_per_mw"],
                "irr_uplift": irr_uplift,
                "npv_delta": npv_delta,
                "annual_generation": request.capacity_mw * 8760 * request.capacity_factor,
            },
            success=True,
            message="Financial analysis completed successfully",
        )
        utility_irr = utility_results.get("irr")
        btm_irr = btm_results.get("irr")
        print(
            "calculating financial_model, result is "
            f"utility IRR={utility_irr if utility_irr is not None else 'n/a'}, "
            f"BTM IRR={btm_irr if btm_irr is not None else 'n/a'}"
        )
        return response
    except Exception as exc:  # pragma: no cover - forward error to client
        import traceback
        error_msg = f"Financial model calculation failed: {exc}"
        print(f"❌ {error_msg}")
        print(f"Traceback: {traceback.format_exc()}")
        raise HTTPException(
            status_code=500,
            detail={"success": False, "message": error_msg, "error_type": type(exc).__name__},
        )


if __name__ == "__main__":
    import uvicorn

    uvicorn.run("main:app", host="127.0.0.1", port=8000, reload=True)




<|MERGE_RESOLUTION|>--- conflicted
+++ resolved
@@ -1,2821 +1,2817 @@
-from __future__ import annotations
-
-import asyncio
-import json
-import math
-import os
-import time
-from collections import defaultdict
-from dataclasses import dataclass
-from typing import Any, Dict, Iterable, List, Literal, Optional, Sequence, Tuple
-
-import httpx
-from dotenv import load_dotenv
-from fastapi import FastAPI, HTTPException, Query
-from fastapi.middleware.cors import CORSMiddleware
-from pydantic import BaseModel
-
-print("Booting model...")
-_boot_start_time = time.time()
-
-print("Initializing environment configuration...")
-_env_start_time = time.time()
-load_dotenv()
-print(f"[\u2713] Environment variables loaded in {time.time() - _env_start_time:.2f}s")
-
-try:
-    print("Loading renewable financial model components...")
-    from backend.renewable_model import (
-        FinancialAssumptions,
-        MarketPrices,
-        ProjectType,
-        RenewableFinancialModel,
-        TechnologyParams,
-        TechnologyType,
-        MarketRegion,
-    )
-
-    FINANCIAL_MODEL_AVAILABLE = True
-    print("[\u2713] Renewable financial model components loaded successfully")
-except ImportError as exc:  # pragma: no cover - handled dynamically at runtime
-    print(f"Error initializing renewable financial model components: {exc}")
-    FINANCIAL_MODEL_AVAILABLE = False
-
-print("Initializing FastAPI renderer...")
-_api_start_time = time.time()
-app = FastAPI(title="Infranodal API", version="2.1.0")
-app.add_middleware(
-    CORSMiddleware,
-    allow_origins=["*"],
-    allow_methods=["*"],
-    allow_headers=["*"],
-)
-print(f"[\u2713] FastAPI renderer initialized in {time.time() - _api_start_time:.2f}s")
-
-SUPABASE_URL = os.getenv("SUPABASE_URL")
-SUPABASE_KEY = os.getenv("SUPABASE_ANON_KEY")
-
-print(f"✅ SUPABASE_URL: {SUPABASE_URL}")
-print(f"✅ SUPABASE_KEY exists: {bool(SUPABASE_KEY)}")
-
-PersonaType = Literal["hyperscaler", "colocation", "edge_computing"]
-
-KM_PER_DEGREE_LAT = 111.32
-INFRASTRUCTURE_CACHE_TTL_SECONDS = int(os.getenv("INFRA_CACHE_TTL", "600"))
-GRID_CELL_DEGREES = 0.5
-
-# Updated persona weights matching 7 business criteria
-PERSONA_WEIGHTS: Dict[str, Dict[str, float]] = {
-    "hyperscaler": {
-        "capacity": 0.244,                   # 24.4% - Large capacity critical
-        "connection_speed": 0.167,           # 16.7% - Fast grid access important
-        "resilience": 0.133,                 # 13.3% - Backup infrastructure needed
-        "land_planning": 0.2,                # 20.0% - Want shovel-ready sites
-        "latency": 0.056,                    # 5.6% - Not critical for hyperscale
-        "cooling": 0.144,                    # 14.4% - Critical for high-density
-        "price_sensitivity": 0.056,          # 5.6% - Less price-sensitive (quality matters)
-    },
-    "colocation": {
-        "capacity": 0.141,                   # 14.1% - Moderate capacity
-        "connection_speed": 0.163,           # 16.3% - Reliable connection important
-        "resilience": 0.196,                 # 19.6% - Multi-tenant needs redundancy
-        "land_planning": 0.163,              # 16.3% - Want ready sites
-        "latency": 0.217,                    # 21.7% - Critical for tenant diversity
-        "cooling": 0.087,                    # 8.7% - Important but manageable
-        "price_sensitivity": 0.033,          # 3.3% - Cost matters but not primary
-    },
-    "edge_computing": {
-        "capacity": 0.097,                   # 9.7% - Small footprint
-        "connection_speed": 0.129,           # 12.9% - Decent connection needed
-        "resilience": 0.108,                 # 10.8% - Some redundancy
-        "land_planning": 0.28,               # 28.0% - MUST be fast to deploy
-        "latency": 0.247,                    # 24.7% - CRITICAL for edge workloads
-        "cooling": 0.054,                    # 5.4% - Minimal cooling needs
-        "price_sensitivity": 0.086,          # 8.6% - Cost-sensitive for distributed
-    },
-}
-
-PERSONA_CAPACITY_RANGES = {
-    "edge_computing": {"min": 0.4, "max": 5},
-    "colocation": {"min": 5, "max": 50},
-    "hyperscaler": {"min": 50, "max": 1000},
-}
-
-PERSONA_CAPACITY_PARAMS = {
-    "edge_computing": {"min_mw": 0.4, "ideal_mw": 2.0, "max_mw": 5.0},
-    "colocation": {"min_mw": 5.0, "ideal_mw": 20.0, "max_mw": 50.0},
-    "hyperscaler": {"min_mw": 50.0, "ideal_mw": 100.0, "max_mw": 400.0},
-    "default": {"min_mw": 50.0, "ideal_mw": 100.0, "max_mw": 400.0},
-}
-
-LCOE_CONFIG = {
-    "baseline_pounds_per_mwh": 60.0,
-    "gamma_slope": 0.04,
-    "min_lcoe": 45.0,
-    "max_lcoe": 100.0,
-    "zone_specific_rates": {},
-}
-
-
-class UserSite(BaseModel):
-    site_name: str
-    technology_type: str
-    capacity_mw: float
-    latitude: float
-    longitude: float
-    commissioning_year: int
-    is_btm: bool
-    capacity_factor: Optional[float] = None
-    development_status_short: Optional[str] = "planning"
-
-
-class FinancialModelRequest(BaseModel):
-    technology: str
-    capacity_mw: float
-    capacity_factor: float
-    project_life: int
-    degradation: float
-    capex_per_kw: float
-    devex_abs: float
-    devex_pct: float
-    opex_fix_per_mw_year: float
-    opex_var_per_mwh: float
-    tnd_costs_per_year: float
-    ppa_price: float
-    ppa_escalation: float
-    ppa_duration: int
-    merchant_price: float
-    capacity_market_per_mw_year: float
-    ancillary_per_mw_year: float
-    discount_rate: float
-    inflation_rate: float
-    tax_rate: float = 0.19
-    grid_savings_factor: float
-    battery_capacity_mwh: Optional[float] = None
-    battery_capex_per_mwh: Optional[float] = None
-    battery_cycles_per_year: Optional[int] = None
-
-
-class RevenueBreakdown(BaseModel):
-    energyRev: float
-    capacityRev: float
-    ancillaryRev: float
-    gridSavings: float
-    opexTotal: float
-
-
-class ModelResults(BaseModel):
-    irr: Optional[float]
-    npv: float
-    cashflows: List[float]
-    breakdown: RevenueBreakdown
-    lcoe: float
-    payback_simple: Optional[float]
-    payback_discounted: Optional[float]
-
-
-class FinancialModelResponse(BaseModel):
-    standard: ModelResults
-    autoproducer: ModelResults
-    metrics: Dict[str, float]
-    success: bool
-    message: str
-
-
-async def query_supabase(endpoint: str, *, limit: Optional[int] = None, page_size: int = 1000) -> Any:
-    if not SUPABASE_URL or not SUPABASE_KEY:
-        raise HTTPException(500, "Supabase credentials not configured")
-
-    headers = {"apikey": SUPABASE_KEY, "Authorization": f"Bearer {SUPABASE_KEY}"}
-    if limit is not None and limit <= 0:
-        return []
-
-    def append_limit(query: str, limit_value: int) -> str:
-        separator = "&" if "?" in query else "?"
-        return f"{query}{separator}limit={limit_value}"
-
-    async with httpx.AsyncClient(timeout=10.0) as client:
-        if limit is None or limit <= page_size:
-            endpoint_with_limit = (
-                append_limit(endpoint, limit) if limit is not None else endpoint
-            )
-            response = await client.get(
-                f"{SUPABASE_URL}/rest/v1/{endpoint_with_limit}", headers=headers
-            )
-            if response.status_code == 200:
-                return response.json()
-            error_message = f"Database error: {response.status_code}"
-            print(f"Error initializing Supabase query for {endpoint_with_limit}: {error_message}")
-            raise HTTPException(500, error_message)
-
-        assert limit is not None
-        aggregated_results: List[Any] = []
-        range_start = 0
-        while range_start < limit:
-            chunk_size = min(page_size, limit - range_start)
-            paginated_headers = dict(headers)
-            paginated_headers["Range"] = f"{range_start}-{range_start + chunk_size - 1}"
-            endpoint_with_limit = append_limit(endpoint, chunk_size)
-            response = await client.get(
-                f"{SUPABASE_URL}/rest/v1/{endpoint_with_limit}", headers=paginated_headers
-            )
-            if response.status_code not in (200, 206):
-                error_message = f"Database error: {response.status_code}"
-                print(
-                    "Error initializing Supabase paginated query for "
-                    f"{endpoint_with_limit}: {error_message}"
-                )
-                raise HTTPException(500, error_message)
-            chunk = response.json()
-            if not isinstance(chunk, list):
-                return chunk
-            if not chunk:
-                break
-            aggregated_results.extend(chunk)
-            range_start += len(chunk)
-            if len(chunk) < chunk_size:
-                break
-
-        return aggregated_results
-
-
-@dataclass
-class PointFeature:
-    lat: float
-    lon: float
-    data: Dict[str, Any]
-
-
-@dataclass
-class LineFeature:
-    coordinates: List[Tuple[float, float]]
-    segments: List[Tuple[float, float, float, float]]
-    bbox: Tuple[float, float, float, float]
-    data: Dict[str, Any]
-
-
-@dataclass
-class InfrastructureCatalog:
-    substations: List[PointFeature]
-    transmission_lines: List[LineFeature]
-    fiber_cables: List[LineFeature]
-    internet_exchange_points: List[PointFeature]
-    water_points: List[PointFeature]
-    water_lines: List[LineFeature]
-    substations_index: "SpatialGrid"
-    transmission_index: "SpatialGrid"
-    fiber_index: "SpatialGrid"
-    ixp_index: "SpatialGrid"
-    water_point_index: "SpatialGrid"
-    water_line_index: "SpatialGrid"
-    load_timestamp: float
-    counts: Dict[str, int]
-
-
-class SpatialGrid:
-    def __init__(self, cell_size_deg: float = GRID_CELL_DEGREES) -> None:
-        self.cell_size_deg = cell_size_deg
-        self._cells: Dict[Tuple[int, int], List[Any]] = defaultdict(list)
-
-    def _index_lat(self, lat: float) -> int:
-        return int(math.floor((lat + 90.0) / self.cell_size_deg))
-
-    def _index_lon(self, lon: float) -> int:
-        return int(math.floor((lon + 180.0) / self.cell_size_deg))
-
-    def add_point(self, feature: PointFeature) -> None:
-        key = (self._index_lat(feature.lat), self._index_lon(feature.lon))
-        self._cells[key].append(feature)
-
-    def add_bbox(self, bbox: Tuple[float, float, float, float], feature: LineFeature) -> None:
-        min_lat, min_lon, max_lat, max_lon = bbox
-        lat_start = self._index_lat(min_lat)
-        lat_end = self._index_lat(max_lat)
-        lon_start = self._index_lon(min_lon)
-        lon_end = self._index_lon(max_lon)
-        for lat_idx in range(lat_start, lat_end + 1):
-            for lon_idx in range(lon_start, lon_end + 1):
-                self._cells[(lat_idx, lon_idx)].append(feature)
-
-    def query(self, lat: float, lon: float, steps: int) -> Iterable[Any]:
-        base_lat = self._index_lat(lat)
-        base_lon = self._index_lon(lon)
-        seen: set[int] = set()
-        for lat_offset in range(-steps, steps + 1):
-            for lon_offset in range(-steps, steps + 1):
-                cell = (base_lat + lat_offset, base_lon + lon_offset)
-                for feature in self._cells.get(cell, ()):  # type: ignore[arg-type]
-                    feature_id = id(feature)
-                    if feature_id not in seen:
-                        seen.add(feature_id)
-                        yield feature
-
-    def approximate_cell_width_km(self) -> float:
-        return self.cell_size_deg * KM_PER_DEGREE_LAT
-
-
-class InfrastructureCache:
-    def __init__(self) -> None:
-        self._catalog: Optional[InfrastructureCatalog] = None
-        self._lock = asyncio.Lock()
-        self._last_loaded = 0.0
-
-    async def get_catalog(self) -> InfrastructureCatalog:
-        async with self._lock:
-            if self._catalog and (time.time() - self._last_loaded) < INFRASTRUCTURE_CACHE_TTL_SECONDS:
-                return self._catalog
-
-            start = time.time()
-            print("Loading infrastructure datasets from Supabase...")
-            dataset_start = time.time()
-            try:
-                (
-                    substations,
-                    transmission_lines,
-                    fiber_cables,
-                    ixps,
-                    water_resources,
-                ) = await asyncio.gather(
-                    query_supabase("substations?select=*"),
-                    query_supabase("transmission_lines?select=*"),
-                    query_supabase("fiber_cables?select=*", limit=200),
-                    query_supabase("internet_exchange_points?select=*"),
-                    query_supabase("water_resources?select=*"),
-                )
-            except Exception as exc:
-                print(f"Error initializing infrastructure datasets: {exc}")
-                raise
-            print(
-                f"[\u2713] Infrastructure datasets loaded in {time.time() - dataset_start:.2f}s"
-            )
-
-            print("Building infrastructure spatial indices...")
-            build_start = time.time()
-            catalog = self._build_catalog(
-                substations or [],
-                transmission_lines or [],
-                fiber_cables or [],
-                ixps or [],
-                water_resources or [],
-            )
-            print(
-                f"[\u2713] Infrastructure spatial indices built in {time.time() - build_start:.2f}s"
-            )
-
-            elapsed = time.time() - start
-            print(
-                "✅ Infrastructure catalog refreshed in "
-                f"{elapsed:.2f}s (substations={catalog.counts['substations']}, "
-                f"transmission={catalog.counts['transmission']}, fiber={catalog.counts['fiber']}, "
-                f"ixp={catalog.counts['ixps']}, water={catalog.counts['water']})"
-            )
-
-            self._catalog = catalog
-            self._last_loaded = time.time()
-            return catalog
-
-    def _build_catalog(
-        self,
-        substations: Sequence[Dict[str, Any]],
-        transmission_lines: Sequence[Dict[str, Any]],
-        fiber_cables: Sequence[Dict[str, Any]],
-        ixps: Sequence[Dict[str, Any]],
-        water_resources: Sequence[Dict[str, Any]],
-    ) -> InfrastructureCatalog:
-        substation_features: List[PointFeature] = []
-        transmission_features: List[LineFeature] = []
-        fiber_features: List[LineFeature] = []
-        ixp_features: List[PointFeature] = []
-        water_point_features: List[PointFeature] = []
-        water_line_features: List[LineFeature] = []
-
-        substation_index = SpatialGrid()
-        transmission_index = SpatialGrid()
-        fiber_index = SpatialGrid()
-        ixp_index = SpatialGrid()
-        water_point_index = SpatialGrid()
-        water_line_index = SpatialGrid()
-
-        for station in substations:
-            lat = _coerce_float(station.get("Lat") or station.get("latitude"))
-            lon = _coerce_float(station.get("Long") or station.get("longitude"))
-            if lat is None or lon is None:
-                continue
-            feature = PointFeature(lat=lat, lon=lon, data=station)
-            substation_features.append(feature)
-            substation_index.add_point(feature)
-
-        for line in transmission_lines:
-            feature = _prepare_line_feature(line.get("path_coordinates"), line)
-            if feature:
-                transmission_features.append(feature)
-                transmission_index.add_bbox(feature.bbox, feature)
-
-        for cable in fiber_cables:
-            feature = _prepare_line_feature(cable.get("route_coordinates"), cable)
-            if feature:
-                fiber_features.append(feature)
-                fiber_index.add_bbox(feature.bbox, feature)
-
-        for ixp in ixps:
-            lat = _coerce_float(ixp.get("latitude"))
-            lon = _coerce_float(ixp.get("longitude"))
-            if lat is None or lon is None:
-                continue
-            feature = PointFeature(lat=lat, lon=lon, data=ixp)
-            ixp_features.append(feature)
-            ixp_index.add_point(feature)
-
-        for water in water_resources:
-            prepared = _prepare_water_feature(water.get("coordinates"), water)
-            if isinstance(prepared, PointFeature):
-                water_point_features.append(prepared)
-                water_point_index.add_point(prepared)
-            elif isinstance(prepared, LineFeature):
-                water_line_features.append(prepared)
-                water_line_index.add_bbox(prepared.bbox, prepared)
-
-        return InfrastructureCatalog(
-            substations=substation_features,
-            transmission_lines=transmission_features,
-            fiber_cables=fiber_features,
-            internet_exchange_points=ixp_features,
-            water_points=water_point_features,
-            water_lines=water_line_features,
-            substations_index=substation_index,
-            transmission_index=transmission_index,
-            fiber_index=fiber_index,
-            ixp_index=ixp_index,
-            water_point_index=water_point_index,
-            water_line_index=water_line_index,
-            load_timestamp=time.time(),
-            counts={
-                "substations": len(substation_features),
-                "transmission": len(transmission_features),
-                "fiber": len(fiber_features),
-                "ixps": len(ixp_features),
-                "water": len(water_point_features) + len(water_line_features),
-            },
-        )
-
-
-print("Initializing infrastructure cache subsystem...")
-INFRASTRUCTURE_CACHE = InfrastructureCache()
-print("[\u2713] Infrastructure cache subsystem ready")
-
-print(f"Model boot completed successfully in {time.time() - _boot_start_time:.2f}s.")
-
-
-
-def _coerce_float(value: Any) -> Optional[float]:
-    if value is None:
-        return None
-    try:
-        return float(value)
-    except (TypeError, ValueError):
-        return None
-
-
-def _prepare_line_feature(raw_geometry: Any, payload: Dict[str, Any]) -> Optional[LineFeature]:
-    if not raw_geometry:
-        return None
-    if isinstance(raw_geometry, str):
-        try:
-            raw_geometry = json.loads(raw_geometry)
-        except json.JSONDecodeError:
-            return None
-
-    if not isinstance(raw_geometry, list) or len(raw_geometry) < 2:
-        return None
-
-    coordinates: List[Tuple[float, float]] = []
-    for entry in raw_geometry:
-        if not isinstance(entry, (list, tuple)) or len(entry) < 2:
-            continue
-        lon = _coerce_float(entry[0])
-        lat = _coerce_float(entry[1])
-        if lat is None or lon is None:
-            continue
-        coordinates.append((lat, lon))
-
-    if len(coordinates) < 2:
-        return None
-
-    min_lat = min(lat for lat, _ in coordinates)
-    max_lat = max(lat for lat, _ in coordinates)
-    min_lon = min(lon for _, lon in coordinates)
-    max_lon = max(lon for _, lon in coordinates)
-
-    segments = [
-        (coordinates[i][0], coordinates[i][1], coordinates[i + 1][0], coordinates[i + 1][1])
-        for i in range(len(coordinates) - 1)
-    ]
-
-    return LineFeature(
-        coordinates=coordinates,
-        segments=segments,
-        bbox=(min_lat, min_lon, max_lat, max_lon),
-        data=payload,
-    )
-
-
-def _prepare_water_feature(raw_geometry: Any, payload: Dict[str, Any]) -> Optional[Any]:
-    if not raw_geometry:
-        return None
-    if isinstance(raw_geometry, str):
-        try:
-            raw_geometry = json.loads(raw_geometry)
-        except json.JSONDecodeError:
-            return None
-
-    if isinstance(raw_geometry, (list, tuple)) and len(raw_geometry) == 2 and all(
-        isinstance(coord, (int, float)) for coord in raw_geometry
-    ):
-        lon, lat = raw_geometry
-        lat_f = _coerce_float(lat)
-        lon_f = _coerce_float(lon)
-        if lat_f is None or lon_f is None:
-            return None
-        return PointFeature(lat=lat_f, lon=lon_f, data=payload)
-
-    if isinstance(raw_geometry, list):
-        feature = _prepare_line_feature(raw_geometry, payload)
-        if feature:
-            return feature
-
-    return None
-
-
-INFRASTRUCTURE_SEARCH_RADIUS_KM = {
-    "substation": 150.0,
-    "transmission": 150.0,
-    "fiber": 150.0,
-    "ixp": 150.0,
-    "water": 150.0,
-}
-
-
-INFRASTRUCTURE_HALF_DISTANCE_KM = {
-    "substation": 50.0,
-    "transmission": 50.0,
-    "fiber": 25.0,
-    "ixp": 25.0,
-    "water": 25.0,
-}
-
-
-def _grid_steps_for_radius(grid: SpatialGrid, radius_km: float) -> int:
-    cell_width_km = max(1.0, grid.approximate_cell_width_km())
-    return max(1, int(math.ceil(radius_km / cell_width_km)) + 1)
-
-
-def haversine(lat1: float, lon1: float, lat2: float, lon2: float) -> float:
-    radius = 6371.0
-    dlat = math.radians(lat2 - lat1)
-    dlon = math.radians(lon2 - lon1)
-    lat1_rad = math.radians(lat1)
-    lat2_rad = math.radians(lat2)
-    a = math.sin(dlat / 2) ** 2 + math.cos(lat1_rad) * math.cos(lat2_rad) * math.sin(dlon / 2) ** 2
-    return 2 * radius * math.asin(math.sqrt(a))
-
-
-def exponential_score(distance_km: float, half_distance_km: float) -> float:
-    if distance_km >= 200:
-        return 0.0
-    k = 0.693147 / half_distance_km
-    score = 100 * (math.e ** (-k * distance_km))
-    return max(0.0, min(100.0, score))
-
-
-def point_to_line_segment_distance(
-    px: float,
-    py: float,
-    x1: float,
-    y1: float,
-    x2: float,
-    y2: float,
-) -> float:
-    a = px - x1
-    b = py - y1
-    c = x2 - x1
-    d = y2 - y1
-    dot = a * c + b * d
-    len_sq = c * c + d * d
-    if len_sq == 0:
-        return haversine(px, py, x1, y1)
-    param = dot / len_sq
-    if param < 0:
-        closest_x, closest_y = x1, y1
-    elif param > 1:
-        closest_x, closest_y = x2, y2
-    else:
-        closest_x = x1 + param * c
-        closest_y = y1 + param * d
-    return haversine(px, py, closest_x, closest_y)
-
-
-def _bbox_within_search(
-    bbox: Tuple[float, float, float, float],
-    lat: float,
-    lon: float,
-    radius_km: float,
-) -> bool:
-    min_lat, min_lon, max_lat, max_lon = bbox
-    lat_margin = radius_km / KM_PER_DEGREE_LAT
-    lon_margin = radius_km / (KM_PER_DEGREE_LAT * max(math.cos(math.radians(lat)), 0.2))
-    return not (
-        lat < min_lat - lat_margin
-        or lat > max_lat + lat_margin
-        or lon < min_lon - lon_margin
-        or lon > max_lon + lon_margin
-    )
-
-
-def _nearest_point(
-    grid: SpatialGrid,
-    features: Sequence[PointFeature],
-    lat: float,
-    lon: float,
-    radius_km: float,
-) -> Optional[Tuple[float, PointFeature]]:
-    best: Optional[Tuple[float, PointFeature]] = None
-    steps = _grid_steps_for_radius(grid, radius_km)
-    for step in range(1, steps + 2):
-        for feature in grid.query(lat, lon, step):
-            if not isinstance(feature, PointFeature):
-                continue
-            distance = haversine(lat, lon, feature.lat, feature.lon)
-            if distance > radius_km:
-                continue
-            if not best or distance < best[0]:
-                best = (distance, feature)
-        if best:
-            break
-
-    if not best and features:
-        for feature in features:
-            distance = haversine(lat, lon, feature.lat, feature.lon)
-            if not best or distance < best[0]:
-                best = (distance, feature)
-    return best
-
-
-def _nearest_line(
-    grid: SpatialGrid,
-    features: Sequence[LineFeature],
-    lat: float,
-    lon: float,
-    radius_km: float,
-) -> Optional[Tuple[float, LineFeature]]:
-    best: Optional[Tuple[float, LineFeature]] = None
-    steps = _grid_steps_for_radius(grid, radius_km)
-    for step in range(1, steps + 2):
-        for feature in grid.query(lat, lon, step):
-            if not isinstance(feature, LineFeature):
-                continue
-            if not _bbox_within_search(feature.bbox, lat, lon, radius_km):
-                continue
-            distance = _distance_to_line_feature(feature, lat, lon)
-            if distance > radius_km:
-                continue
-            if not best or distance < best[0]:
-                best = (distance, feature)
-        if best:
-            break
-
-    if not best and features:
-        for feature in features:
-            if not _bbox_within_search(feature.bbox, lat, lon, radius_km):
-                continue
-            distance = _distance_to_line_feature(feature, lat, lon)
-            if not best or distance < best[0]:
-                best = (distance, feature)
-    return best
-
-
-def _distance_to_line_feature(feature: LineFeature, lat: float, lon: float) -> float:
-    best = float("inf")
-    for segment in feature.segments:
-        distance = point_to_line_segment_distance(lat, lon, *segment)
-        if distance < best:
-            best = distance
-            if best == 0:
-                break
-    return best if best != float("inf") else 9999.0
-
-def get_color_from_score(score_out_of_100: float) -> str:
-    display_score = score_out_of_100 / 10.0
-    if display_score >= 9.0:
-        return "#00DD00"
-    if display_score >= 8.0:
-        return "#33FF33"
-    if display_score >= 7.0:
-        return "#7FFF00"
-    if display_score >= 6.0:
-        return "#CCFF00"
-    if display_score >= 5.0:
-        return "#FFFF00"
-    if display_score >= 4.0:
-        return "#FFCC00"
-    if display_score >= 3.0:
-        return "#FF9900"
-    if display_score >= 2.0:
-        return "#FF6600"
-    if display_score >= 1.0:
-        return "#FF3300"
-    return "#CC0000"
-
-
-def get_rating_description(score_out_of_100: float) -> str:
-    display_score = score_out_of_100 / 10.0
-    if display_score >= 9.0:
-        return "Excellent"
-    if display_score >= 8.0:
-        return "Very Good"
-    if display_score >= 7.0:
-        return "Good"
-    if display_score >= 6.0:
-        return "Above Average"
-    if display_score >= 5.0:
-        return "Average"
-    if display_score >= 4.0:
-        return "Below Average"
-    if display_score >= 3.0:
-        return "Poor"
-    if display_score >= 2.0:
-        return "Very Poor"
-    if display_score >= 1.0:
-        return "Bad"
-    return "Very Bad"
-
-
-def calculate_capacity_component_score(capacity_mw: float, persona: Optional[str] = None) -> float:
-    persona_key = (persona or "default").lower()
-    if persona_key == "custom":
-        persona_key = "default"
-    params = PERSONA_CAPACITY_PARAMS.get(persona_key, PERSONA_CAPACITY_PARAMS["default"])
-    ideal = params.get("ideal_mw", 100.0)
-    logistic_argument = capacity_mw - ideal
-    score = 100.0 / (1.0 + math.exp(-0.05 * logistic_argument))
-    return max(0.0, min(100.0, float(score)))
-
-
-def calculate_development_stage_score(status: str, perspective: str = "demand") -> float:
-    status_str = str(status).lower()
-    normalized = status_str.replace("-", " ").replace("/", " ")
-
-    def has_any(substrings: Iterable[str]) -> bool:
-        return any(sub in normalized for sub in substrings)
-
-    if "operational" in normalized:
-        base_score = 20.0
-    elif has_any(("under construction", "construction")):
-        base_score = 75.0
-    elif has_any(("granted", "consented", "approved")):
-        base_score = 95.0
-    elif has_any(("fid_ready", "fid ready", "ready-to-build", "ready to build")) or (
-        "ready" in normalized and "already" not in normalized
-    ) or "shovel" in normalized:
-        base_score = 90.0
-    elif has_any(("submitted", "application")):
-        base_score = 70.0
-    elif has_any(("scoping", "eia")):
-        base_score = 55.0
-    elif has_any(("planning", "pre planning", "pre-planning")):
-        base_score = 40.0
-    elif "concept" in normalized:
-        base_score = 25.0
-    else:
-        base_score = 30.0
-
-    if perspective == "supply":
-        return max(20.0, base_score)
-    return base_score
-
-
-def calculate_technology_score(tech_type: str) -> float:
-    tech = str(tech_type).lower()
-    if "solar" in tech:
-        return 80.0
-    if "battery" in tech:
-        return 80.0
-    if "wind" in tech:
-        return 80.0
-    if "hybrid" in tech:
-        return 95.0
-    if "CCGT" in tech:
-        return 100
-    return 80.0
-
-
-def calculate_grid_infrastructure_score(proximity_scores: Dict[str, float]) -> float:
-    distances = proximity_scores.get("nearest_distances", {})
-    substation_distance = distances.get("substation_km")
-    transmission_distance = distances.get("transmission_km")
-
-    substation_raw = 0.0
-    if substation_distance is not None:
-        substation_raw = math.exp(-substation_distance / INFRASTRUCTURE_HALF_DISTANCE_KM["substation"])
-    transmission_raw = 0.0
-    if transmission_distance is not None:
-        transmission_raw = math.exp(-transmission_distance / INFRASTRUCTURE_HALF_DISTANCE_KM["transmission"])
-
-    score = 50.0 * (substation_raw + transmission_raw)
-    return max(0.0, min(100.0, float(score)))
-
-
-def calculate_digital_infrastructure_score(proximity_scores: Dict[str, float]) -> float:
-    distances = proximity_scores.get("nearest_distances", {})
-    fiber_distance = distances.get("fiber_km")
-    ixp_distance = distances.get("ixp_km")
-
-    fiber_raw = 0.0
-    if fiber_distance is not None:
-        fiber_raw = math.exp(-fiber_distance / INFRASTRUCTURE_HALF_DISTANCE_KM["fiber"])
-    ixp_raw = 0.0
-    if ixp_distance is not None:
-        ixp_raw = math.exp(-ixp_distance / INFRASTRUCTURE_HALF_DISTANCE_KM["ixp"])
-
-    score = 50.0 * (fiber_raw + ixp_raw)
-    return max(0.0, min(100.0, float(score)))
-
-
-def calculate_water_resources_score(proximity_scores: Dict[str, float]) -> float:
-    distances = proximity_scores.get("nearest_distances", {})
-    water_distance = distances.get("water_km")
-    water_raw = 0.0
-    if water_distance is not None:
-        water_raw = math.exp(-water_distance / INFRASTRUCTURE_HALF_DISTANCE_KM["water"])
-    score = 100.0 * water_raw
-    return max(0.0, min(100.0, float(score)))
-
-
-def calculate_lcoe_score(development_status_short: str) -> float:
-    status_map = {
-        "operational": 10.0,
-        "under construction": 50.0,
-        "consented": 85.0,
-        "in planning": 70.0,
-        "site identified": 50.0,
-        "concept": 30.0,
-        "unknown": 50.0,
-    }
-    normalized = (development_status_short or "unknown").strip().lower()
-    score = status_map.get(normalized, status_map["unknown"])
-    return max(0.0, min(100.0, float(score)))
-
-
-def calculate_tnuos_score(project_lat: float, project_lng: float) -> float:
-    lat_normalized = (project_lat - 49.5) / (60.0 - 49.5)
-    estimated_tariff = -2.0 + (17.0 * lat_normalized)
-    min_tariff = -3.0
-    max_tariff = 16.0
-    if estimated_tariff <= min_tariff:
-        percentile_score = 100.0
-    elif estimated_tariff >= max_tariff:
-        percentile_score = 0.0
-    else:
-        normalized_position = (estimated_tariff - min_tariff) / (max_tariff - min_tariff)
-        percentile_score = 100.0 * (1.0 - normalized_position)
-    return min(100.0, max(0.0, percentile_score))
-
-
-def estimate_capacity_factor(
-    tech_type: str, latitude: float, user_provided: Optional[float] = None
-) -> float:
-    """Estimate a reasonable capacity factor for the given technology."""
-
-    def clamp(value: float, minimum: float, maximum: float) -> float:
-        return max(minimum, min(maximum, value))
-
-    if user_provided is not None:
-        try:
-            return clamp(float(user_provided), 5.0, 95.0)
-        except (TypeError, ValueError):
-            # Fall back to estimation if value cannot be converted
-            pass
-
-    tech = str(tech_type).lower()
-    lat = float(latitude or 0.0)
-
-    if "solar" in tech:
-        base_cf = 12.0 - ((lat - 50.0) / 8.0) * 2.0
-        return clamp(base_cf, 9.0, 13.0)
-    if "wind" in tech:
-        if "offshore" in tech:
-            return 45.0
-        base_cf = 28.0 + ((lat - 50.0) / 8.0) * 7.0
-        return clamp(base_cf, 25.0, 38.0)
-    if "battery" in tech or "bess" in tech:
-        return 20.0
-    if "hydro" in tech:
-        return 35.0
-    if "gas" in tech or "ccgt" in tech:
-        return 55.0
-    if "biomass" in tech:
-        return 70.0
-    if "hybrid" in tech:
-        return 15.5
-    return 30.0
-
-
-def calculate_connection_speed_score(
-    project: Dict[str, Any],
-    proximity_scores: Dict[str, float]
-) -> float:
-    """
-    Score based on grid connection speed potential.
-
-    Factors:
-    - Development stage (proxy for grid agreement status)
-    - Proximity to substation (faster connection)
-    - Grid infrastructure quality
-
-    PLACEHOLDER: In production, would use:
-    - Actual grid queue position data
-    - Substation headroom/capacity data
-    - DNO constraint data
-    - Curtailment risk scores
-
-    Returns: 0-100 score (higher = faster connection expected)
-    """
-    # Get development stage (indicates grid agreement likelihood)
-    dev_status_raw = project.get("development_status_short", "")
-    dev_status = str(dev_status_raw).lower()
-
-    base_stage_score = calculate_development_stage_score(dev_status)
-    stage_min, stage_max = 20.0, 95.0
-    if stage_max > stage_min:
-        normalized = (base_stage_score - stage_min) / (stage_max - stage_min)
-        normalized = max(0.0, min(1.0, normalized))
-        stage_score = 15.0 + (normalized * (100.0 - 15.0))
-    else:
-        stage_score = base_stage_score
-    stage_score = max(15.0, min(100.0, stage_score))
-
-    # Proximity to substation (closer = faster/cheaper connection)
-    distances = proximity_scores.get("nearest_distances", {})
-    substation_km = distances.get("substation_km", 999)
-
-    substation_score = 100.0 * math.exp(-substation_km / 30.0)
-
-    transmission_km = distances.get("transmission_km", 999)
-    transmission_score = 100.0 * math.exp(-transmission_km / 50.0)
-
-    # Combine: 50% stage, 30% substation proximity, 20% transmission proximity
-    final_score = (stage_score * 0.50) + (substation_score * 0.30) + (transmission_score * 0.20)
-
-    return max(0.0, min(100.0, final_score))
-
-
-def calculate_resilience_score(
-    project: Dict[str, Any],
-    proximity_scores: Dict[str, float]
-) -> float:
-    """
-    Score based on infrastructure resilience/redundancy.
-
-    Factors:
-    - Number of nearby backup infrastructure options
-    - Technology type (battery storage = onsite firming)
-    - Multiple substation options within range
-
-    PLACEHOLDER: In production, would use:
-    - Actual N/N+1/2N redundancy analysis
-    - Onsite BESS capacity data
-    - Gas backup availability
-    - Multiple grid connection options
-    - Dual fiber route availability
-
-    Returns: 0-100 score (higher = more resilient)
-    """
-    distances = proximity_scores.get("nearest_distances", {})
-
-    # Count "good" backup options (within reasonable distance)
-    backup_count = 0
-
-    # Primary substation (<15km = excellent)
-    substation_km = distances.get("substation_km", 999)
-    if substation_km < 15:
-        backup_count += 4  # Close enough for multiple connection options
-    elif substation_km < 30:
-        backup_count += 3
-
-    # Transmission line access (<40km)
-    transmission_km = distances.get("transmission_km", 999)
-    if transmission_km < 40:
-        backup_count += 1
-
-    # Technology bonus: Battery storage = onsite firming
-    tech_type = str(project.get("technology_type", "")).lower()
-    if "battery" in tech_type or "bess" in tech_type:
-        backup_count += 1  # Significant resilience boost
-    elif "hybrid" in tech_type:
-        backup_count += 2  # Some onsite storage
-
-    # Convert count to score (0-10 options mapped to 0-100)
-    # Max realistic = 10 options (2+1+2+1+1+2+1 with battery)
-    resilience_score = (backup_count / 10.0) * 100.0
-
-    return max(0.0, min(100.0, resilience_score))
-
-
-def calculate_price_sensitivity_score(
-    project: Dict[str, Any],
-    proximity_scores: Dict[str, float],
-    user_max_price_mwh: Optional[float] = None
-) -> float:
-    """
-    Score based on total power cost vs. user's budget.
-
-    Calculation:
-    - Estimated LCOE (levelized cost of energy)
-    - TNUoS transmission charges
-    - Total = LCOE + TNUoS impact
-    - Compare to user's acceptable price range
-
-    PLACEHOLDER: In production, would use:
-    - Actual PPA prices available at site
-    - Real-time merchant price forecasts
-    - Grid connection cost estimates
-    - Curtailment risk financial impact
-
-    Args:
-        user_max_price_mwh: User's maximum acceptable price (£/MWh)
-                           If None, score all sites relatively
-
-    Returns: 0-100 score (higher = better value for money)
-    """
-    # Get estimated LCOE for this site
-    tech_type = str(project.get("technology_type", "")).lower()
-    lat = project.get("latitude", 0)
-    lng = project.get("longitude", 0)
-
-    # Estimate LCOE based on technology and location
-    # These are rough UK averages for reference
-    base_lcoe = 60.0  # £/MWh default
-    reference_cf = 0.30
-
-    if "solar" in tech_type:
-        base_lcoe = 52.0  # Solar LCOE in UK
-        reference_cf = 0.11
-    elif "wind" in tech_type:
-        if "offshore" in tech_type:
-            base_lcoe = 80.0  # Offshore wind
-            reference_cf = 0.45
-        else:
-            base_lcoe = 60.0  # Onshore wind
-            reference_cf = 0.30
-    elif "battery" in tech_type or "bess" in tech_type:
-        base_lcoe = 65.0  # Battery arbitrage
-        reference_cf = 0.20
-    elif "hydro" in tech_type:
-        base_lcoe = 70.0  # Hydro (excellent)
-        reference_cf = 0.35
-    elif "biomass" in tech_type:
-        base_lcoe = 85.0  # Biomass (expensive)
-        reference_cf = 0.70
-    elif "gas" in tech_type or "ccgt" in tech_type:
-        base_lcoe = 70.0  # Gas (fuel dependent)
-        reference_cf = 0.55
-    elif "hybrid" in tech_type:
-        reference_cf = 0.25
-
-    user_cf = project.get("capacity_factor")
-    capacity_factor_pct = estimate_capacity_factor(tech_type, lat, user_cf)
-    capacity_factor = capacity_factor_pct / 100.0
-
-    adjusted_lcoe = base_lcoe
-    if capacity_factor > 0:
-        adjusted_lcoe = base_lcoe * (reference_cf / capacity_factor)
-
-    # Get TNUoS estimate (£/kW/year converted to £/MWh impact)
-    # TNUoS score is 0-100, need to convert to actual cost
-    tnuos_percentile = calculate_tnuos_score(lat, lng)
-
-    # Map TNUoS percentile to actual cost impact
-    # UK range: -£3 to +£16/kW/year
-    # For 1MW load at 40% capacity factor: impact ~£5-8/MWh
-    tnuos_min = -3.0  # £/kW (credits in Scotland)
-    tnuos_max = 16.0  # £/kW (charges in South)
-
-    # Convert percentile (0-100) to actual tariff
-    tnuos_tariff = tnuos_min + ((100 - tnuos_percentile) / 100.0) * (tnuos_max - tnuos_min)
-
-    # Convert £/kW/year to £/MWh impact (assuming 40% capacity factor)
-    # Annual hours = 8760, capacity factor hours = 3504
-    annual_hours = 8760
-    capacity_hours = annual_hours * capacity_factor
-    tnuos_mwh_impact = (
-        (abs(tnuos_tariff) * 1000) / capacity_hours if capacity_hours > 0 else 0.0
-    )
-
-    # Total estimated cost
-    if tnuos_tariff < 0:
-        # Negative tariff = credit, reduces cost
-        total_cost_mwh = adjusted_lcoe - tnuos_mwh_impact
-    else:
-        # Positive tariff = charge, increases cost
-        total_cost_mwh = adjusted_lcoe + tnuos_mwh_impact
-
-    # Score based on user's budget
-    if user_max_price_mwh:
-        # User specified a max price
-        if total_cost_mwh <= user_max_price_mwh:
-            # Within budget - score based on how much cheaper
-            savings_pct = (user_max_price_mwh - total_cost_mwh) / user_max_price_mwh
-            score = 50 + (savings_pct * 50)  # 50-100 range
-        else:
-            # Over budget - penalize proportionally
-            overage_pct = (total_cost_mwh - user_max_price_mwh) / user_max_price_mwh
-            score = 50 * math.exp(-overage_pct * 2)  # Exponential decay
-    else:
-        # No user budget specified - score relatively
-        # Lower cost = higher score
-        # Assume range: £40-100/MWh
-        min_expected = 40.0
-        max_expected = 100.0
-
-        normalized = (total_cost_mwh - min_expected) / (max_expected - min_expected)
-        score = 100 * (1 - min(1.0, max(0.0, normalized)))
-
-    return max(0.0, min(100.0, score))
-
-def build_persona_component_scores(
-    project: Dict[str, Any],
-    proximity_scores: Dict[str, float],
-    persona: Optional[str] = None,
-    perspective: str = "demand",
-    user_max_price_mwh: Optional[float] = None,  # NEW parameter
-) -> Dict[str, float]:
-    """
-    Compute 7 component scores matching business criteria.
-
-    Args:
-        project: Project data from database
-        proximity_scores: Infrastructure proximity calculations
-        persona: Persona type (for capacity scoring)
-        perspective: 'demand' (data center) or 'supply' (power developer)
-        user_max_price_mwh: User's max acceptable price for price_sensitivity
-
-    Returns:
-        Dictionary with 7 component scores (0-100 each)
-    """
-
-    # 1. Capacity - direct from existing function
-    capacity_score = calculate_capacity_component_score(
-        project.get("capacity_mw", 0) or 0,
-        persona,
-    )
-
-    # 2. Connection Speed - NEW function
-    connection_speed_score = calculate_connection_speed_score(
-        project,
-        proximity_scores
-    )
-
-    # 3. Resilience - NEW function
-    resilience_score = calculate_resilience_score(
-        project,
-        proximity_scores
-    )
-
-    # 4. Land & Planning - use development stage scoring
-    land_planning_score = calculate_development_stage_score(
-        project.get("development_status_short", ""),
-        perspective,
-    )
-
-    # 5. Latency - use digital infrastructure scoring (fiber + IXP)
-    latency_score = calculate_digital_infrastructure_score(proximity_scores)
-
-    # 6. Cooling - use water resources scoring
-    cooling_score = calculate_water_resources_score(proximity_scores)
-
-    # 7. Price Sensitivity - NEW function
-    price_sensitivity_score = calculate_price_sensitivity_score(
-        project,
-        proximity_scores,
-        user_max_price_mwh
-    )
-
-    return {
-        "capacity": capacity_score,
-        "connection_speed": connection_speed_score,
-        "resilience": resilience_score,
-        "land_planning": land_planning_score,
-        "latency": latency_score,
-        "cooling": cooling_score,
-        "price_sensitivity": price_sensitivity_score,
-    }
-
-def calculate_persona_weighted_score(
-    project: Dict[str, Any],
-    proximity_scores: Dict[str, float],
-    persona: PersonaType = "hyperscaler",
-    perspective: str = "demand",
-    user_max_price_mwh: Optional[float] = None,  # NEW parameter
-) -> Dict[str, Any]:
-    """
-    Calculate persona-based weighted score using 7 business criteria.
-
-    Args:
-        user_max_price_mwh: User's maximum acceptable price (£/MWh)
-    """
-    weights = PERSONA_WEIGHTS[persona]
-
-    # Get 7 component scores
-    component_scores = build_persona_component_scores(
-        project,
-        proximity_scores,
-        persona,
-        perspective,
-        user_max_price_mwh  # Pass through to price calculation
-    )
-
-    # Calculate weighted score using NEW 7 components
-    weighted_score = (
-        component_scores["capacity"] * weights["capacity"]
-        + component_scores["connection_speed"] * weights["connection_speed"]
-        + component_scores["resilience"] * weights["resilience"]
-        + component_scores["land_planning"] * weights["land_planning"]
-        + component_scores["latency"] * weights["latency"]
-        + component_scores["cooling"] * weights["cooling"]
-        + component_scores["price_sensitivity"] * weights["price_sensitivity"]
-    )
-
-    final_internal_score = max(0.0, min(100.0, weighted_score))
-    display_rating = final_internal_score / 10.0
-    color = get_color_from_score(final_internal_score)
-    description = get_rating_description(final_internal_score)
-
-    return {
-        "investment_rating": round(display_rating, 1),
-        "rating_description": description,
-        "color_code": color,
-        "component_scores": {
-            key: round(value, 1) for key, value in component_scores.items()
-        },
-        "weighted_contributions": {
-            key: round(component_scores[key] * weights.get(key, 0.0), 1)
-            for key in component_scores
-        },
-        "persona": persona,
-        "persona_weights": weights,
-        "internal_total_score": round(final_internal_score, 1),
-        "nearest_infrastructure": proximity_scores.get("nearest_distances", {}),
-    }
-
-def calculate_persona_topsis_score(
-    component_scores: Sequence[Dict[str, float]],
-    weights: Dict[str, float],
-) -> Dict[str, Any]:
-    """Apply TOPSIS using persona weights, supporting positive and negative impacts."""
-
-    if not component_scores:
-        return {
-            "scores": [],
-            "ideal_solution": {},
-            "anti_ideal_solution": {},
-        }
-
-    component_keys = list(component_scores[0].keys())
-    denominators: Dict[str, float] = {}
-    for key in component_keys:
-        sum_squares = sum((scores.get(key, 0.0) or 0.0) ** 2 for scores in component_scores)
-        denominators[key] = math.sqrt(sum_squares) or 1e-9
-
-    weighted_vectors: List[Dict[str, Dict[str, float]]] = []
-    for scores in component_scores:
-        normalized: Dict[str, float] = {}
-        weighted: Dict[str, float] = {}
-        for key in component_keys:
-            raw_value = scores.get(key, 0.0) or 0.0
-            denominator = denominators[key]
-            normalized_value = raw_value / denominator if denominator else 0.0
-            weight = weights.get(key, 0.0)
-            weighted_value = normalized_value * weight
-            normalized[key] = normalized_value
-            weighted[key] = weighted_value
-        weighted_vectors.append(
-            {
-                "normalized_scores": normalized,
-                "weighted_normalized_scores": weighted,
-            }
-        )
-
-    ideal_solution: Dict[str, float] = {}
-    anti_ideal_solution: Dict[str, float] = {}
-    for key in component_keys:
-        values = [vector["weighted_normalized_scores"][key] for vector in weighted_vectors]
-        ideal_solution[key] = max(values)
-        anti_ideal_solution[key] = min(values)
-
-    results: List[Dict[str, Any]] = []
-    for vector in weighted_vectors:
-        weighted = vector["weighted_normalized_scores"]
-        distance_to_ideal = math.sqrt(
-            sum((weighted[key] - ideal_solution[key]) ** 2 for key in component_keys)
-        )
-        distance_to_anti_ideal = math.sqrt(
-            sum((weighted[key] - anti_ideal_solution[key]) ** 2 for key in component_keys)
-        )
-        closeness = 0.0
-        denominator = distance_to_ideal + distance_to_anti_ideal
-        if denominator > 0:
-            closeness = distance_to_anti_ideal / denominator
-        elif distance_to_ideal == 0 and distance_to_anti_ideal == 0:
-            closeness = 1.0
-        results.append(
-            {
-                "normalized_scores": vector["normalized_scores"],
-                "weighted_normalized_scores": weighted,
-                "distance_to_ideal": distance_to_ideal,
-                "distance_to_anti_ideal": distance_to_anti_ideal,
-                "closeness_coefficient": closeness,
-            }
-        )
-
-    return {
-        "scores": results,
-        "ideal_solution": ideal_solution,
-        "anti_ideal_solution": anti_ideal_solution,
-    }
-
-def calculate_custom_weighted_score(
-    project: Dict[str, Any],
-    proximity_scores: Dict[str, float],
-    custom_weights: Dict[str, float],
-) -> Dict[str, Any]:
-    capacity_score = calculate_capacity_component_score(project.get("capacity_mw", 0) or 0)
-    stage_score = calculate_development_stage_score(project.get("development_status_short", ""))
-    tech_score = calculate_technology_score(project.get("technology_type", ""))
-    grid_score = calculate_grid_infrastructure_score(proximity_scores)
-    digital_score = calculate_digital_infrastructure_score(proximity_scores)
-    water_score = calculate_water_resources_score(proximity_scores)
-    lcoe_score = calculate_lcoe_score(project.get("development_status_short", ""))
-    tnuos_score = calculate_tnuos_score(project.get("latitude", 0), project.get("longitude", 0))
-
-    weighted_score = (
-        capacity_score * custom_weights.get("capacity", 0.0)
-        + stage_score * custom_weights.get("development_stage", 0.0)
-        + tech_score * custom_weights.get("technology", 0.0)
-        + grid_score * custom_weights.get("grid_infrastructure", 0.0)
-        + digital_score * custom_weights.get("digital_infrastructure", 0.0)
-        + water_score * custom_weights.get("water_resources", 0.0)
-        + lcoe_score * custom_weights.get("lcoe_resource_quality", 0.0)
-        + tnuos_score * custom_weights.get("tnuos_transmission_costs", 0.0)
-    )
-
-    final_internal_score = max(0.0, min(100.0, weighted_score))
-    display_rating = final_internal_score / 10.0
-    color = get_color_from_score(final_internal_score)
-    description = get_rating_description(final_internal_score)
-
-    return {
-        "investment_rating": round(display_rating, 1),
-        "rating_description": description,
-        "color_code": color,
-        "component_scores": {
-            "capacity": round(capacity_score, 1),
-            "development_stage": round(stage_score, 1),
-            "technology": round(tech_score, 1),
-            "grid_infrastructure": round(grid_score, 1),
-            "digital_infrastructure": round(digital_score, 1),
-            "water_resources": round(water_score, 1),
-            "lcoe_resource_quality": round(lcoe_score, 1),
-        },
-        "weighted_contributions": {
-            "capacity": round(capacity_score * custom_weights.get("capacity", 0.0), 1),
-            "development_stage": round(stage_score * custom_weights.get("development_stage", 0.0), 1),
-            "technology": round(tech_score * custom_weights.get("technology", 0.0), 1),
-            "grid_infrastructure": round(
-                grid_score * custom_weights.get("grid_infrastructure", 0.0),
-                1,
-            ),
-            "digital_infrastructure": round(
-                digital_score * custom_weights.get("digital_infrastructure", 0.0),
-                1,
-            ),
-            "water_resources": round(water_score * custom_weights.get("water_resources", 0.0), 1),
-            "lcoe_resource_quality": round(
-                lcoe_score * custom_weights.get("lcoe_resource_quality", 0.0),
-                1,
-            ),
-        },
-        "persona": "custom",
-        "persona_weights": custom_weights,
-        "internal_total_score": round(final_internal_score, 1),
-        "nearest_infrastructure": proximity_scores.get("nearest_distances", {}),
-    }
-
-def calculate_base_investment_score_renewable(project: Dict[str, Any]) -> float:
-    capacity = project.get("capacity_mw", 0) or 0
-    status = str(project.get("development_status_short", "")).lower()
-    tech = str(project.get("technology_type", "")).lower()
-    if capacity >= 200:
-        capacity_score = 50.0
-    elif capacity >= 100:
-        capacity_score = 90.0
-    elif capacity >= 50:
-        capacity_score = 75.0
-    elif capacity >= 25:
-        capacity_score = 60.0
-    elif capacity >= 10:
-        capacity_score = 45.0
-    elif capacity >= 5:
-        capacity_score = 30.0
-    else:
-        capacity_score = 15.0
-
-    if "operational" in status:
-        stage_score = 10.0
-    elif "construction" in status:
-        stage_score = 90.0
-    elif "granted" in status:
-        stage_score = 75.0
-    elif "submitted" in status:
-        stage_score = 50.0
-    elif "planning" in status:
-        stage_score = 30.0
-    elif "pre-planning" in status:
-        stage_score = 20.0
-    else:
-        stage_score = 10.0
-
-    if "solar" in tech:
-        tech_score = 80.0
-    elif "battery" in tech:
-        tech_score = 85.0
-    elif "wind" in tech:
-        tech_score = 80.0
-    elif "hybrid" in tech:
-        tech_score = 100.0
-    else:
-        tech_score = 70.0
-
-    base_score = capacity_score * 0.30 + stage_score * 0.50 + tech_score * 0.20
-    return max(0.0, min(100.0, base_score))
-
-
-def calculate_infrastructure_bonus_renewable(proximity_scores: Dict[str, float]) -> float:
-    grid_bonus = 0.0
-    substation_score = proximity_scores.get("substation_score", 0.0)
-    transmission_score = proximity_scores.get("transmission_score", 0.0)
-    if substation_score > 40:
-        grid_bonus += 15.0
-    elif substation_score > 25:
-        grid_bonus += 10.0
-    elif substation_score > 10:
-        grid_bonus += 5.0
-    if transmission_score > 30:
-        grid_bonus += 10.0
-    elif transmission_score > 15:
-        grid_bonus += 5.0
-    grid_bonus = min(25.0, grid_bonus)
-
-    digital_bonus = 0.0
-    fiber_score = proximity_scores.get("fiber_score", 0.0)
-    ixp_score = proximity_scores.get("ixp_score", 0.0)
-    if fiber_score > 15:
-        digital_bonus += 5.0
-    elif fiber_score > 8:
-        digital_bonus += 3.0
-    if ixp_score > 8:
-        digital_bonus += 5.0
-    elif ixp_score > 4:
-        digital_bonus += 2.0
-    digital_bonus = min(10.0, digital_bonus)
-
-    water_bonus = 0.0
-    water_score = proximity_scores.get("water_score", 0.0)
-    if water_score > 10:
-        water_bonus = 5.0
-    elif water_score > 5:
-        water_bonus = 3.0
-    elif water_score > 2:
-        water_bonus = 1.0
-
-    return grid_bonus + digital_bonus + water_bonus
-
-
-def calculate_enhanced_investment_rating(
-    project: Dict[str, Any],
-    proximity_scores: Dict[str, float],
-    persona: Optional[PersonaType] = None,
-) -> Dict[str, Any]:
-    if persona is not None:
-        return calculate_persona_weighted_score(project, proximity_scores, persona)
-
-    base_score = calculate_base_investment_score_renewable(project)
-    infrastructure_bonus = calculate_infrastructure_bonus_renewable(proximity_scores)
-    total_internal_score = min(100.0, base_score + infrastructure_bonus)
-    display_rating = total_internal_score / 10.0
-    color = get_color_from_score(total_internal_score)
-    description = get_rating_description(total_internal_score)
-
-    return {
-        "base_investment_score": round(base_score / 10.0, 1),
-        "infrastructure_bonus": round(infrastructure_bonus / 10.0, 1),
-        "investment_rating": round(display_rating, 1),
-        "rating_description": description,
-        "color_code": color,
-        "nearest_infrastructure": proximity_scores.get("nearest_distances", {}),
-        "internal_total_score": round(total_internal_score, 1),
-        "scoring_methodology": "Traditional renewable energy scoring (10-100 internal, 1.0-10.0 display)",
-    }
-
-
-def calculate_best_customer_match(project: Dict[str, Any], proximity_scores: Dict[str, float]) -> Dict[str, Any]:
-    customer_scores: Dict[str, float] = {}
-    for persona in ["hyperscaler", "colocation", "edge_computing"]:
-        capacity_mw = project.get("capacity_mw", 0)
-        capacity_range = PERSONA_CAPACITY_RANGES[persona]
-        if capacity_range["min"] <= capacity_mw <= capacity_range["max"]:
-            scoring_result = calculate_persona_weighted_score(project, proximity_scores, persona)  # type: ignore[arg-type]
-            customer_scores[persona] = scoring_result["investment_rating"]
-        else:
-            customer_scores[persona] = 2.0
-
-    best_customer = max(customer_scores.keys(), key=lambda key: customer_scores[key])
-    best_score = customer_scores[best_customer]
-
-    return {
-        "best_customer_match": best_customer,
-        "customer_match_scores": customer_scores,
-        "best_match_score": round(best_score, 1),
-        "capacity_mw": project.get("capacity_mw", 0),
-        "suitable_customers": [persona for persona, score in customer_scores.items() if score >= 6.0],
-    }
-
-
-def filter_projects_by_persona_capacity(projects: List[Dict[str, Any]], persona: PersonaType) -> List[Dict[str, Any]]:
-    capacity_range = PERSONA_CAPACITY_RANGES[persona]
-    filtered = []
-    for project in projects:
-        capacity_mw = project.get("capacity_mw", 0)
-        if capacity_range["min"] <= capacity_mw <= capacity_range["max"]:
-            filtered.append(project)
-    return filtered
-
-
-async def calculate_proximity_scores_batch(projects: List[Dict[str, Any]]) -> List[Dict[str, float]]:
-    if not projects:
-        return []
-
-    catalog = await INFRASTRUCTURE_CACHE.get_catalog()
-    results: List[Dict[str, float]] = []
-
-    for project in projects:
-        project_lat = _coerce_float(project.get("latitude"))
-        project_lon = _coerce_float(project.get("longitude"))
-        if project_lat is None or project_lon is None:
-            continue
-
-        proximity_scores: Dict[str, float] = {
-            "substation_score": 0.0,
-            "transmission_score": 0.0,
-            "fiber_score": 0.0,
-            "ixp_score": 0.0,
-            "water_score": 0.0,
-            "total_proximity_bonus": 0.0,
-            "nearest_distances": {},
-        }
-
-        nearest_distances: Dict[str, float] = {}
-
-        substation = _nearest_point(
-            catalog.substations_index,
-            catalog.substations,
-            project_lat,
-            project_lon,
-            INFRASTRUCTURE_SEARCH_RADIUS_KM["substation"],
-        )
-        if substation:
-            distance, _ = substation
-            proximity_scores["substation_score"] = exponential_score(distance, 30.0)
-            nearest_distances["substation_km"] = round(distance, 1)
-
-        transmission = _nearest_line(
-            catalog.transmission_index,
-            catalog.transmission_lines,
-            project_lat,
-            project_lon,
-            INFRASTRUCTURE_SEARCH_RADIUS_KM["transmission"],
-        )
-        if transmission:
-            distance, _ = transmission
-            proximity_scores["transmission_score"] = exponential_score(distance, 30.0)
-            nearest_distances["transmission_km"] = round(distance, 1)
-
-        fiber = _nearest_line(
-            catalog.fiber_index,
-            catalog.fiber_cables,
-            project_lat,
-            project_lon,
-            INFRASTRUCTURE_SEARCH_RADIUS_KM["fiber"],
-        )
-        if fiber:
-            distance, _ = fiber
-            proximity_scores["fiber_score"] = exponential_score(distance, 15.0)
-            nearest_distances["fiber_km"] = round(distance, 1)
-
-        ixp = _nearest_point(
-            catalog.ixp_index,
-            catalog.internet_exchange_points,
-            project_lat,
-            project_lon,
-            INFRASTRUCTURE_SEARCH_RADIUS_KM["ixp"],
-        )
-        if ixp:
-            distance, _ = ixp
-            proximity_scores["ixp_score"] = exponential_score(distance, 40.0)
-            nearest_distances["ixp_km"] = round(distance, 1)
-
-        water_point = _nearest_point(
-            catalog.water_point_index,
-            catalog.water_points,
-            project_lat,
-            project_lon,
-            INFRASTRUCTURE_SEARCH_RADIUS_KM["water"],
-        )
-        water_line = _nearest_line(
-            catalog.water_line_index,
-            catalog.water_lines,
-            project_lat,
-            project_lon,
-            INFRASTRUCTURE_SEARCH_RADIUS_KM["water"],
-        )
-        water_candidates: List[Tuple[float, str]] = []
-        if water_point:
-            water_candidates.append((water_point[0], "water_point"))
-        if water_line:
-            water_candidates.append((water_line[0], "water_line"))
-        if water_candidates:
-            distance, _ = min(water_candidates, key=lambda item: item[0])
-            proximity_scores["water_score"] = exponential_score(distance, 25.0)
-            nearest_distances["water_km"] = round(distance, 1)
-
-        proximity_scores["nearest_distances"] = nearest_distances
-        proximity_scores["total_proximity_bonus"] = (
-            proximity_scores["substation_score"]
-            + proximity_scores["transmission_score"]
-            + proximity_scores["fiber_score"]
-            + proximity_scores["ixp_score"]
-            + proximity_scores["water_score"]
-        )
-
-        results.append(proximity_scores)
-
-    return results
-
-def calculate_rating_distribution(features: List[Dict[str, Any]]) -> Dict[str, int]:
-    distribution = {
-        "excellent": 0,
-        "very_good": 0,
-        "good": 0,
-        "above_average": 0,
-        "average": 0,
-        "below_average": 0,
-        "poor": 0,
-        "very_poor": 0,
-        "bad": 0,
-    }
-    for feature in features:
-        rating = feature.get("properties", {}).get("investment_rating", 0)
-        if rating >= 9.0:
-            distribution["excellent"] += 1
-        elif rating >= 8.0:
-            distribution["very_good"] += 1
-        elif rating >= 7.0:
-            distribution["good"] += 1
-        elif rating >= 6.0:
-            distribution["above_average"] += 1
-        elif rating >= 5.0:
-            distribution["average"] += 1
-        elif rating >= 4.0:
-            distribution["below_average"] += 1
-        elif rating >= 3.0:
-            distribution["poor"] += 1
-        elif rating >= 2.0:
-            distribution["very_poor"] += 1
-        else:
-            distribution["bad"] += 1
-    return distribution
-
-
-@app.get("/")
-async def root() -> Dict[str, str]:
-    return {"message": "Infranodal API v2.1 with Persona-Based Scoring", "status": "active"}
-
-
-@app.get("/health")
-async def health() -> Dict[str, Any]:
-    try:
-        print("🔄 Testing database connection...")
-        data = await query_supabase("renewable_projects?select=count")
-        count = len(data)
-        print(f"✅ Database connected: {count} records")
-        return {"status": "healthy", "database": "connected", "projects": count}
-    except Exception as exc:  # pragma: no cover - diagnostic logging
-        print(f"❌ Database error: {exc}")
-        return {"status": "degraded", "database": "disconnected", "error": str(exc)}
-
-
-@app.get("/api/projects")
-async def get_projects(
-    limit: int = Query(5000),
-    technology: Optional[str] = None,
-    country: Optional[str] = None,
-    persona: Optional[PersonaType] = Query(None, description="Data center persona for custom scoring"),
-) -> List[Dict[str, Any]]:
-    query_parts = ["renewable_projects?select=*"]
-    filters = []
-    if technology:
-        filters.append(f"technology_type.ilike.%{technology}%")
-    if country:
-        filters.append(f"country.ilike.%{country}%")
-    if filters:
-        query_parts.extend(filters)
-    endpoint = "&".join(query_parts)
-    projects = await query_supabase(endpoint, limit=limit)
-
-    for project in projects:
-        dummy_proximity = {
-            "substation_score": 0.0,
-            "transmission_score": 0.0,
-            "fiber_score": 0.0,
-            "ixp_score": 0.0,
-            "water_score": 0.0,
-            "nearest_distances": {},
-        }
-        if persona:
-            rating_result = calculate_persona_weighted_score(project, dummy_proximity, persona)
-        else:
-            rating_result = calculate_enhanced_investment_rating(project, dummy_proximity)
-        project.update(
-            {
-                "investment_rating": rating_result["investment_rating"],
-                "rating_description": rating_result["rating_description"],
-                "color_code": rating_result["color_code"],
-                "component_scores": rating_result.get("component_scores"),
-                "weighted_contributions": rating_result.get("weighted_contributions"),
-                "persona": rating_result.get("persona"),
-                "base_score": rating_result.get("base_investment_score", rating_result["investment_rating"]),
-                "infrastructure_bonus": rating_result.get("infrastructure_bonus", 0.0),
-            }
-        )
-    return projects
-
-
-@app.get("/api/projects/geojson")
-async def get_geojson(
-    persona: Optional[PersonaType] = Query(None, description="Data center persona for custom scoring"),
-) -> Dict[str, Any]:
-    projects = await query_supabase("renewable_projects?select=*", limit=500)
-    features: List[Dict[str, Any]] = []
-
-    for project in projects:
-        if not project.get("longitude") or not project.get("latitude"):
-            continue
-        dummy_proximity = {
-            "substation_score": 0.0,
-            "transmission_score": 0.0,
-            "fiber_score": 0.0,
-            "ixp_score": 0.0,
-            "water_score": 0.0,
-            "nearest_distances": {},
-        }
-        if persona:
-            rating_result = calculate_persona_weighted_score(project, dummy_proximity, persona)
-        else:
-            rating_result = calculate_enhanced_investment_rating(project, dummy_proximity)
-
-        features.append(
-            {
-                "type": "Feature",
-                "geometry": {
-                    "type": "Point",
-                    "coordinates": [project["longitude"], project["latitude"]],
-                },
-                "properties": {
-                    "ref_id": project["ref_id"],
-                    "site_name": project["site_name"],
-                    "technology_type": project["technology_type"],
-                    "operator": project.get("operator"),
-                    "capacity_mw": project.get("capacity_mw"),
-                    "county": project.get("county"),
-                    "country": project.get("country"),
-                    "investment_rating": rating_result["investment_rating"],
-                    "rating_description": rating_result["rating_description"],
-                    "color_code": rating_result["color_code"],
-                    "component_scores": rating_result.get("component_scores"),
-                    "weighted_contributions": rating_result.get("weighted_contributions"),
-                    "persona": rating_result.get("persona"),
-                    "base_score": rating_result.get("base_investment_score", rating_result["investment_rating"]),
-                    "infrastructure_bonus": rating_result.get("infrastructure_bonus", 0.0),
-                },
-            }
-        )
-
-    return {"type": "FeatureCollection", "features": features}
-
-
-@app.post("/api/user-sites/score")
-async def score_user_sites(
-    sites: List[UserSite],
-    persona: Optional[PersonaType] = Query(None, description="Data center persona for custom scoring"),
-) -> Dict[str, Any]:
-    if not sites:
-        raise HTTPException(400, "No sites provided")
-
-    for index, site in enumerate(sites):
-        if not (49.8 <= site.latitude <= 60.9) or not (-10.8 <= site.longitude <= 2.0):
-            raise HTTPException(400, f"Site {index + 1}: Coordinates outside UK bounds")
-        if not (5 <= site.capacity_mw <= 500):
-            raise HTTPException(400, f"Site {index + 1}: Capacity must be between 5-500 MW")
-        if not (2025 <= site.commissioning_year <= 2035):
-            raise HTTPException(400, f"Site {index + 1}: Commissioning year must be between 2025-2035")
-
-    scoring_mode = "persona-based" if persona else "renewable energy"
-    print(f"🔄 Scoring {len(sites)} user-submitted sites with {scoring_mode.upper()} system...")
-    start_time = time.time()
-
-    sites_for_calc: List[Dict[str, Any]] = []
-    for site in sites:
-        sites_for_calc.append(
-            {
-                "site_name": site.site_name,
-                "technology_type": site.technology_type,
-                "capacity_mw": site.capacity_mw,
-                "latitude": site.latitude,
-                "longitude": site.longitude,
-                "commissioning_year": site.commissioning_year,
-                "is_btm": site.is_btm,
-                "development_status_short": site.development_status_short or "planning",
-                "capacity_factor": site.capacity_factor,
-            }
-        )
-
-    proximity_scores = await calculate_proximity_scores_batch(sites_for_calc)
-
-    scored_sites: List[Dict[str, Any]] = []
-    for index, site_data in enumerate(sites_for_calc):
-        prox_scores = (
-            proximity_scores[index]
-            if index < len(proximity_scores)
-            else {
-                "substation_score": 0.0,
-                "transmission_score": 0.0,
-                "fiber_score": 0.0,
-                "ixp_score": 0.0,
-                "water_score": 0.0,
-                "total_proximity_bonus": 0.0,
-                "nearest_distances": {},
-            }
-        )
-        if persona:
-            rating_result = calculate_persona_weighted_score(site_data, prox_scores, persona)
-        else:
-            rating_result = calculate_enhanced_investment_rating(site_data, prox_scores)
-
-        scored_sites.append(
-            {
-                "site_name": site_data["site_name"],
-                "technology_type": site_data["technology_type"],
-                "capacity_mw": site_data["capacity_mw"],
-                "commissioning_year": site_data["commissioning_year"],
-                "is_btm": site_data["is_btm"],
-                "coordinates": [site_data["longitude"], site_data["latitude"]],
-                "investment_rating": rating_result["investment_rating"],
-                "rating_description": rating_result["rating_description"],
-                "color_code": rating_result["color_code"],
-                "component_scores": rating_result.get("component_scores"),
-                "weighted_contributions": rating_result.get("weighted_contributions"),
-                "persona": rating_result.get("persona"),
-                "base_score": rating_result.get("base_investment_score", rating_result["investment_rating"]),
-                "infrastructure_bonus": rating_result.get("infrastructure_bonus", 0.0),
-                "nearest_infrastructure": rating_result["nearest_infrastructure"],
-                "methodology": f"{scoring_mode} scoring system",
-            }
-        )
-
-    processing_time = time.time() - start_time
-    print(f"✅ User sites scored with {scoring_mode.upper()} SYSTEM in {processing_time:.2f}s")
-
-    return {
-        "sites": scored_sites,
-        "metadata": {
-            "scoring_system": f"{scoring_mode} - 1.0-10.0 Investment Rating Scale",
-            "persona": persona,
-            "processing_time_seconds": round(processing_time, 2),
-            "algorithm_version": "2.1 - Persona-Based Infrastructure Proximity Enhanced",
-            "rating_scale": {
-                "9.0-10.0": "Excellent - Premium investment opportunity",
-                "8.0-8.9": "Very Good - Strong investment potential",
-                "7.0-7.9": "Good - Solid investment opportunity",
-                "6.0-6.9": "Above Average - Moderate investment potential",
-                "5.0-5.9": "Average - Standard investment opportunity",
-                "4.0-4.9": "Below Average - Limited investment appeal",
-                "3.0-3.9": "Poor - Significant investment challenges",
-                "2.0-2.9": "Very Poor - High risk investment",
-                "1.0-1.9": "Bad - Unfavorable investment conditions",
-            },
-        },
-    }
-
-
-@app.get("/api/projects/enhanced")
-async def get_enhanced_geojson(
-    limit: int = Query(5000, description="Number of projects to process"),
-    persona: Optional[PersonaType] = Query(None, description="Data center persona for custom scoring"),
-    apply_capacity_filter: bool = Query(True, description="Filter projects by persona capacity requirements"),
-    custom_weights: Optional[str] = Query(None, description="JSON string of custom weights (overrides persona)"),
-    scoring_method: Literal["weighted_sum", "topsis"] = Query(
-        "weighted_sum",
-        description="Scoring method to apply (weighted_sum or topsis)",
-    ),
-    dc_demand_mw: Optional[float] = Query(None, description="DC facility demand in MW for capacity gating"),
-    source_table: str = Query(
-        "renewable_projects",
-        description="Source table - will be demand_sites for power devs in future",
-    ),
-
-    # NEW: User's price budget
-    user_max_price_mwh: Optional[float] = Query(
-        None,
-        description="User's maximum acceptable power price (£/MWh) for price_sensitivity scoring",
-    ),
-) -> Dict[str, Any]:
-    start_time = time.time()
-    parsed_custom_weights = None
-    if custom_weights:
-        try:
-            parsed_custom_weights = json.loads(custom_weights)
-            total = sum(parsed_custom_weights.values())
-            if total and abs(total - 1.0) > 0.01:
-                parsed_custom_weights = {key: value / total for key, value in parsed_custom_weights.items()}
-        except (json.JSONDecodeError, AttributeError):
-            parsed_custom_weights = None
-
-    active_scoring_method = scoring_method.lower()
-    use_topsis = active_scoring_method == "topsis"
-    scoring_mode = "custom weights" if parsed_custom_weights else ("persona-based" if persona else "renewable energy")
-    print(
-        "🚀 ENHANCED ENDPOINT WITH "
-        f"{scoring_mode.upper()} SCORING [{active_scoring_method.upper()}] - Processing {limit} projects..."
-    )
-
-    try:
-        projects = await query_supabase(f"{source_table}?select=*", limit=limit)
-        print(f"✅ Loaded {len(projects)} projects from {source_table}")
-        if source_table != "renewable_projects":
-            print(f"⚠️ Note: {source_table} table requested but using renewable_projects as placeholder")
-        if persona and apply_capacity_filter:
-            original_count = len(projects)
-            projects = filter_projects_by_persona_capacity(projects, persona)
-            print(f"🎯 Filtered to {len(projects)} projects for {persona} (was {original_count})")
-        if persona:
-            dc_thresholds = {"hyperscaler": 50.0, "colocation": 5.0, "edge_computing": 1.0}
-            min_capacity = dc_thresholds.get(persona, 1.0)
-            capacity_gated: List[Dict[str, Any]] = []
-            for project in projects:
-                project_capacity = project.get("capacity_mw", 0) or 0
-                if project_capacity >= min_capacity * 0.9:
-                    capacity_gated.append(project)
-            if len(capacity_gated) != len(projects):
-                print(
-                    f"⚡ Capacity gating: {len(capacity_gated)}/{len(projects)} projects meet minimum capacity for {persona}"
-                )
-            projects = capacity_gated
-    except Exception as exc:
-        print(f"❌ Database error: {exc}")
-        return {"error": "Database connection failed", "type": "FeatureCollection", "features": []}
-        # Continuation of get_enhanced_geojson function
-    
-    valid_projects = [project for project in projects if project.get("longitude") and project.get("latitude")]
-    print(f"📍 {len(valid_projects)} projects have valid coordinates")
-    if not valid_projects:
-        return {"type": "FeatureCollection", "features": [], "metadata": {"error": "No projects with valid coordinates"}}
-
-    try:
-        print("🔄 Starting batch proximity calculation...")
-        batch_start = time.time()
-        all_proximity_scores = await calculate_proximity_scores_batch(valid_projects)
-        batch_time = time.time() - batch_start
-        print(f"✅ Batch proximity calculation completed in {batch_time:.2f}s")
-    except Exception as exc:  # pragma: no cover - fallback path
-        print(f"❌ Error in batch proximity calculation: {exc}")
-        all_proximity_scores = [
-            {
-                "substation_score": 0.0,
-                "transmission_score": 0.0,
-                "fiber_score": 0.0,
-                "ixp_score": 0.0,
-                "water_score": 0.0,
-                "total_proximity_bonus": 0.0,
-                "nearest_distances": {},
-            }
-            for _ in valid_projects
-        ]
-
-    def get_proximity_scores_for_index(idx: int) -> Dict[str, float]:
-        if idx < len(all_proximity_scores):
-            return all_proximity_scores[idx]
-        return {
-            "substation_score": 0.0,
-            "transmission_score": 0.0,
-            "fiber_score": 0.0,
-            "ixp_score": 0.0,
-            "water_score": 0.0,
-            "total_proximity_bonus": 0.0,
-            "nearest_distances": {},
-        }
-
-    # TOPSIS-specific variables
-    topsis_component_scores: List[Dict[str, float]] = []
-    topsis_results: List[Dict[str, Any]] = []
-    topsis_ideal_solution: Dict[str, float] = {}
-    topsis_anti_ideal_solution: Dict[str, float] = {}
-    weights_for_topsis: Dict[str, float] = {}
-    topsis_persona_label: Optional[str] = persona
-    persona_for_components: Optional[str] = persona if persona else None
-
-    if use_topsis:
-        # Determine weights for TOPSIS
-        if parsed_custom_weights:
-            weights_for_topsis = parsed_custom_weights
-            persona_for_components = "custom"
-            topsis_persona_label = persona or "custom"
-        elif persona:
-            weights_for_topsis = PERSONA_WEIGHTS[persona]
-            persona_for_components = persona
-            topsis_persona_label = persona
-        else:
-            topsis_persona_label = "hyperscaler"
-            weights_for_topsis = PERSONA_WEIGHTS[topsis_persona_label]
-            persona_for_components = topsis_persona_label
-            print(
-                "⚠️ TOPSIS requested without persona/custom weights; defaulting to hyperscaler persona weights"
-            )
-
-        # Collect component scores for all projects
-        for index, project in enumerate(valid_projects):
-            proximity_scores = get_proximity_scores_for_index(index)
-            component_scores = build_persona_component_scores(
-                project,
-                proximity_scores,
-                persona_for_components,
-                user_max_price_mwh=user_max_price_mwh,
-            )
-            topsis_component_scores.append(component_scores)
-
-        # Calculate TOPSIS scores
-        topsis_output = calculate_persona_topsis_score(topsis_component_scores, weights_for_topsis)
-        topsis_results = topsis_output.get("scores", []) if topsis_output else []
-        topsis_ideal_solution = topsis_output.get("ideal_solution", {}) if topsis_output else {}
-        topsis_anti_ideal_solution = topsis_output.get("anti_ideal_solution", {}) if topsis_output else {}
-
-    features: List[Dict[str, Any]] = []
-    for index, project in enumerate(valid_projects):
-        try:
-            proximity_scores = get_proximity_scores_for_index(index)
-            
-            if use_topsis:
-                # TOPSIS scoring path
-                component_scores = (
-                    topsis_component_scores[index]
-                    if index < len(topsis_component_scores)
-                    else build_persona_component_scores(
-                        project,
-                        proximity_scores,
-                        persona_for_components,
-                        user_max_price_mwh=user_max_price_mwh,
-                    )
-                )
-                topsis_info = topsis_results[index] if index < len(topsis_results) else None
-                
-                if not topsis_info:
-                    # Fallback to weighted sum if TOPSIS fails
-                    if parsed_custom_weights:
-                        rating_result = calculate_custom_weighted_score(
-                            project, proximity_scores, parsed_custom_weights
-                        )
-                    elif persona:
-                        rating_result = calculate_persona_weighted_score(
-                            project, proximity_scores, persona, "demand", user_max_price_mwh
-                        )
-                    else:
-                        rating_result = calculate_enhanced_investment_rating(project, proximity_scores)
-                else:
-                    # Use TOPSIS results
-                    closeness = topsis_info.get("closeness_coefficient", 0.0)
-                    internal_total_score = 10.0 + closeness * 90.0
-                    display_rating = round(internal_total_score / 10.0, 1)
-                    color = get_color_from_score(internal_total_score)
-                    description = get_rating_description(internal_total_score)
-                    
-                    component_scores_rounded = {
-                        key: round(value, 1) for key, value in component_scores.items()
-                    }
-                    weighted_contributions = {
-                        key: round(component_scores.get(key, 0.0) * weights_for_topsis.get(key, 0.0), 1)
-                        for key in component_scores
-                    }
-                    
-                    rating_result = {
-                        "investment_rating": display_rating,
-                        "rating_description": description,
-                        "color_code": color,
-                        "component_scores": component_scores_rounded,
-                        "weighted_contributions": weighted_contributions,
-                        "persona": topsis_persona_label,
-                        "persona_weights": weights_for_topsis,
-                        "internal_total_score": round(internal_total_score, 1),
-                        "nearest_infrastructure": proximity_scores.get("nearest_distances", {}),
-                        "topsis_metrics": {
-                            "distance_to_ideal": topsis_info.get("distance_to_ideal"),
-                            "distance_to_anti_ideal": topsis_info.get("distance_to_anti_ideal"),
-                            "closeness_coefficient": closeness,
-                            "weighted_normalized_scores": topsis_info.get("weighted_normalized_scores"),
-                            "normalized_scores": topsis_info.get("normalized_scores"),
-                        },
-                        "scoring_methodology": "Persona TOPSIS scoring (closeness scaled to 1-10)",
-                    }
-            else:
-                # Traditional weighted sum scoring
-                if parsed_custom_weights:
-                    rating_result = calculate_custom_weighted_score(
-                        project, proximity_scores, parsed_custom_weights
-                    )
-                elif persona:
-                    rating_result = calculate_persona_weighted_score(
-                        project,
-                        proximity_scores,
-                        persona,
-                        "demand",
-                        user_max_price_mwh,
-                    )
-                else:
-                    rating_result = calculate_enhanced_investment_rating(project, proximity_scores)
-
-            # Build feature properties
-            properties: Dict[str, Any] = {
-                "ref_id": project["ref_id"],
-                "site_name": project["site_name"],
-                "technology_type": project["technology_type"],
-                "operator": project.get("operator"),
-                "capacity_mw": project.get("capacity_mw"),
-                "development_status_short": project.get("development_status_short"),
-                "county": project.get("county"),
-                "country": project.get("country"),
-                "investment_rating": rating_result["investment_rating"],
-                "rating_description": rating_result["rating_description"],
-                "color_code": rating_result["color_code"],
-                "component_scores": rating_result.get("component_scores"),
-                "weighted_contributions": rating_result.get("weighted_contributions"),
-                "nearest_infrastructure": rating_result["nearest_infrastructure"],
-                "persona": rating_result.get("persona"),
-                "persona_weights": rating_result.get("persona_weights"),
-                "base_score": rating_result.get("base_investment_score", rating_result["investment_rating"]),
-                "infrastructure_bonus": rating_result.get("infrastructure_bonus", 0.0),
-                "internal_total_score": rating_result.get("internal_total_score"),
-            }
-
-            # Add TOPSIS-specific metrics if using TOPSIS
-            if use_topsis and "topsis_metrics" in rating_result:
-                properties["topsis_metrics"] = rating_result["topsis_metrics"]
-                properties["scoring_methodology"] = rating_result.get("scoring_methodology")
-
-            features.append(
-                {
-                    "type": "Feature",
-                    "geometry": {
-                        "type": "Point",
-                        "coordinates": [project["longitude"], project["latitude"]],
-                    },
-                    "properties": properties,
-                }
-            )
-        except Exception as exc:  # pragma: no cover - per-project failure fallback
-            print(f"❌ Error processing project {index + 1}: {exc}")
-            features.append(
-                {
-                    "type": "Feature",
-                    "geometry": {
-                        "type": "Point",
-                        "coordinates": [project["longitude"], project["latitude"]],
-                    },
-                    "properties": {
-                        "ref_id": project["ref_id"],
-                        "site_name": project["site_name"],
-                        "operator": project.get("operator"),
-                        "technology_type": project["technology_type"],
-                        "capacity_mw": project.get("capacity_mw"),
-                        "county": project.get("county"),
-                        "country": project.get("country"),
-                        "investment_rating": 5.0,
-                        "rating_description": "Average",
-                        "color_code": "#FFFF00",
-                        "nearest_infrastructure": {},
-                    },
-                }
-            )
-
-    processing_time = time.time() - start_time
-    if persona:
-        print(
-            f"🎯 PERSONA-BASED SCORING ({persona.upper()}) COMPLETE: {len(features)} features in {processing_time:.2f}s"
-        )
-    else:
-        print(f"🎯 RENEWABLE ENERGY SCORING COMPLETE: {len(features)} features in {processing_time:.2f}s")
-
-    # Build metadata
-    metadata: Dict[str, Any] = {
-        "scoring_system": f"{scoring_mode} - 1.0-10.0 display scale",
-        "scoring_method": active_scoring_method,
-        "persona": persona,
-        "processing_time_seconds": round(processing_time, 2),
-        "projects_processed": len(features),
-        "algorithm_version": "2.1 - Persona-Based Infrastructure Scoring",
-        "performance_optimization": "Cached infrastructure + batch proximity scoring",
-        "rating_distribution": calculate_rating_distribution(features),
-        "rating_scale_guide": {
-            "excellent": "9.0-10.0",
-            "very_good": "8.0-8.9",
-            "good": "7.0-7.9",
-            "above_average": "6.0-6.9",
-            "average": "5.0-5.9",
-            "below_average": "4.0-4.9",
-        },
-    }
-
-    # Add TOPSIS-specific metadata if using TOPSIS
-    if use_topsis:
-        metadata.update(
-            {
-                "topsis_ideal_solution": {
-                    key: round(value, 6) for key, value in topsis_ideal_solution.items()
-                },
-                "topsis_anti_ideal_solution": {
-                    key: round(value, 6) for key, value in topsis_anti_ideal_solution.items()
-                },
-                "topsis_persona_reference": topsis_persona_label,
-            }
-        )
-
-    return {"type": "FeatureCollection", "features": features, "metadata": metadata}
-
-
-@app.get("/api/infrastructure/transmission")
-async def get_transmission_lines() -> Dict[str, Any]:
-    lines = await query_supabase("transmission_lines?select=*")
-    features: List[Dict[str, Any]] = []
-    for line in lines or []:
-        if not line.get("path_coordinates"):
-            continue
-        try:
-            coordinates = json.loads(line["path_coordinates"])
-        except (TypeError, json.JSONDecodeError):
-            continue
-        features.append(
-            {
-                "type": "Feature",
-                "geometry": {"type": "LineString", "coordinates": coordinates},
-                "properties": {
-                    "name": line.get("line_name"),
-                    "voltage_kv": line.get("voltage_kv"),
-                    "operator": line.get("operator"),
-                    "type": "transmission_line",
-                },
-            }
-        )
-    return {"type": "FeatureCollection", "features": features}
-
-
-@app.get("/api/infrastructure/substations")
-async def get_substations() -> Dict[str, Any]:
-    stations = await query_supabase("substations?select=*")
-    features: List[Dict[str, Any]] = []
-    for station in stations or []:
-        lat = station.get("Lat") or station.get("latitude")
-        lon = station.get("Long") or station.get("longitude")
-        if lat is None or lon is None:
-            continue
-        features.append(
-            {
-                "type": "Feature",
-                "geometry": {"type": "Point", "coordinates": [lon, lat]},
-                "properties": {
-                    "name": station.get("SUBST_NAME"),
-                    "operator": station.get("COMPANY"),
-                    "voltage_kv": station.get("VOLTAGE_HIGH"),
-                    "capacity_mva": station.get("capacity_mva"),
-                    "constraint_status": station.get("CONSTRAINT STATUS"),
-                    "type": "substation",
-                },
-            }
-        )
-    return {"type": "FeatureCollection", "features": features}
-
-
-@app.get("/api/infrastructure/gsp")
-async def get_gsp_boundaries() -> Dict[str, Any]:
-    boundaries = await query_supabase("electrical_grid?type=eq.gsp_boundary&select=*")
-    features: List[Dict[str, Any]] = []
-    for boundary in boundaries or []:
-        geometry = boundary.get("geometry")
-        if not geometry:
-            continue
-        if isinstance(geometry, str):
-            try:
-                geometry = json.loads(geometry)
-            except json.JSONDecodeError:
-                continue
-        features.append(
-            {
-                "type": "Feature",
-                "geometry": geometry,
-                "properties": {
-                    "name": boundary.get("name"),
-                    "operator": boundary.get("operator", "NESO"),
-                    "type": "gsp_boundary",
-                },
-            }
-        )
-    return {"type": "FeatureCollection", "features": features}
-
-
-@app.get("/api/infrastructure/fiber")
-async def get_fiber_cables() -> Dict[str, Any]:
-    cables = await query_supabase("fiber_cables?select=*")
-    features: List[Dict[str, Any]] = []
-    for cable in cables or []:
-        if not cable.get("route_coordinates"):
-            continue
-        try:
-            coordinates = json.loads(cable["route_coordinates"])
-        except (TypeError, json.JSONDecodeError):
-            continue
-        features.append(
-            {
-                "type": "Feature",
-                "geometry": {"type": "LineString", "coordinates": coordinates},
-                "properties": {
-                    "name": cable.get("cable_name"),
-                    "operator": cable.get("operator"),
-                    "cable_type": cable.get("cable_type"),
-                    "type": "fiber_cable",
-                },
-            }
-        )
-    return {"type": "FeatureCollection", "features": features}
-
-
-@app.get("/api/infrastructure/tnuos")
-async def get_tnuos_zones() -> Dict[str, Any]:
-    zones = await query_supabase("tnuos_zones?tariff_year=eq.2024-25&select=*")
-    features: List[Dict[str, Any]] = []
-    for zone in zones or []:
-        geometry = zone.get("geometry")
-        if not geometry:
-            continue
-        if isinstance(geometry, str):
-            try:
-                geometry = json.loads(geometry)
-            except json.JSONDecodeError:
-                continue
-        features.append(
-            {
-                "type": "Feature",
-                "geometry": geometry,
-                "properties": {
-                    "zone_id": zone.get("zone_id"),
-                    "zone_name": zone.get("zone_name"),
-                    "tariff_pounds_per_kw": zone.get("generation_tariff_pounds_per_kw"),
-                    "tariff_year": zone.get("tariff_year"),
-                    "effective_from": zone.get("effective_from"),
-                    "type": "tnuos_zone",
-                },
-            }
-        )
-    return {"type": "FeatureCollection", "features": features}
-
-
-@app.get("/api/infrastructure/ixp")
-async def get_internet_exchanges() -> Dict[str, Any]:
-    ixps = await query_supabase("internet_exchange_points?select=*")
-    features: List[Dict[str, Any]] = []
-    for ixp in ixps or []:
-        if not ixp.get("longitude") or not ixp.get("latitude"):
-            continue
-        features.append(
-            {
-                "type": "Feature",
-                "geometry": {"type": "Point", "coordinates": [ixp["longitude"], ixp["latitude"]]},
-                "properties": {
-                    "name": ixp.get("ixp_name"),
-                    "operator": ixp.get("operator"),
-                    "city": ixp.get("city"),
-                    "networks": ixp.get("connected_networks"),
-                    "capacity_gbps": ixp.get("capacity_gbps"),
-                    "type": "ixp",
-                },
-            }
-        )
-    return {"type": "FeatureCollection", "features": features}
-
-
-@app.get("/api/infrastructure/water")
-async def get_water_resources() -> Dict[str, Any]:
-    water_sources = await query_supabase("water_resources?select=*")
-    features: List[Dict[str, Any]] = []
-    for water in water_sources or []:
-        if not water.get("coordinates"):
-            continue
-        try:
-            coordinates = json.loads(water["coordinates"])
-        except (TypeError, json.JSONDecodeError):
-            continue
-        if isinstance(coordinates, (list, tuple)) and len(coordinates) == 2 and all(
-            isinstance(coord, (int, float)) for coord in coordinates
-        ):
-            geometry = {"type": "Point", "coordinates": coordinates}
-        else:
-            geometry = {"type": "LineString", "coordinates": coordinates}
-        features.append(
-            {
-                "type": "Feature",
-                "geometry": geometry,
-                "properties": {
-                    "name": water.get("resource_name"),
-                    "resource_type": water.get("resource_type"),
-                    "water_quality": water.get("water_quality"),
-                    "flow_rate": water.get("flow_rate_liters_sec"),
-                    "capacity": water.get("capacity_million_liters"),
-                    "type": "water_resource",
-                },
-            }
-        )
-    return {"type": "FeatureCollection", "features": features}
-
-
-@app.get("/api/projects/compare-scoring")
-async def compare_scoring_systems(
-    limit: int = Query(10, description="Projects to compare"),
-    persona: PersonaType = Query("hyperscaler", description="Persona for comparison"),
-) -> Dict[str, Any]:
-    projects = await query_supabase("renewable_projects?select=*", limit=limit)
-    comparison: List[Dict[str, Any]] = []
-    for project in projects:
-        if not project.get("longitude") or not project.get("latitude"):
-            continue
-        dummy_proximity = {
-            "substation_score": 0.0,
-            "transmission_score": 0.0,
-            "fiber_score": 0.0,
-            "ixp_score": 0.0,
-            "water_score": 0.0,
-            "nearest_distances": {},
-        }
-        renewable_rating = calculate_enhanced_investment_rating(project, dummy_proximity)
-        persona_rating = calculate_persona_weighted_score(project, dummy_proximity, persona)
-        comparison.append(
-            {
-                "site_name": project.get("site_name"),
-                "capacity_mw": project.get("capacity_mw"),
-                "technology_type": project.get("technology_type"),
-                "renewable_energy_system": {
-                    "investment_rating": renewable_rating["investment_rating"],
-                    "rating_description": renewable_rating["rating_description"],
-                    "color": renewable_rating["color_code"],
-                },
-                "persona_system": {
-                    "persona": persona,
-                    "investment_rating": persona_rating["investment_rating"],
-                    "rating_description": persona_rating["rating_description"],
-                    "color": persona_rating["color_code"],
-                    "component_scores": persona_rating["component_scores"],
-                    "weighted_contributions": persona_rating["weighted_contributions"],
-                },
-            }
-        )
-    return {
-        "comparison": comparison,
-        "summary": {
-            "renewable_system": "Traditional renewable energy scoring (capacity, stage, tech)",
-            "persona_system": f"{persona} data center scoring with custom weightings",
-            "persona_weights": PERSONA_WEIGHTS[persona],
-            "migration_benefits": [
-                "Scoring tailored to specific data center requirements",
-                "Transparent component breakdown showing why sites score differently",
-                "Infrastructure priorities matching real deployment needs",
-                "Better investment decision making for specific use cases",
-            ],
-        },
-    }
-
-
-@app.post("/api/projects/power-developer-analysis")
-async def analyze_for_power_developer(
-    criteria: Dict[str, Any],
-    site_location: Optional[Dict[str, float]] = None,
-    target_persona: PersonaType = "hyperscaler",
-    limit: int = Query(150),
-) -> Dict[str, Any]:
-    source_table = "renewable_projects"
-    print(f"🔄 Power Developer Analysis - Using {source_table} as placeholder for demand sites")
-    projects = await query_supabase(f"{source_table}?select=*", limit=limit)
-
-    auto_calculated_values: Dict[str, Any] = {}
-    if site_location and criteria:
-        lat = site_location.get("lat")
-        lng = site_location.get("lng")
-        if lat is not None and lng is not None:
-            proximity_list = await calculate_proximity_scores_batch(
-                [{"latitude": lat, "longitude": lng}]
-            )
-            prox = proximity_list[0] if proximity_list else None
-            if prox and criteria.get("grid_infrastructure") == -1:
-                score = calculate_grid_infrastructure_score(prox)
-                auto_calculated_values["grid_infrastructure"] = {
-                    "score": score,
-                    "details": prox.get("nearest_distances", {}),
-                }
-                criteria["grid_infrastructure"] = score
-            if prox and criteria.get("digital_infrastructure") == -1:
-                score = calculate_digital_infrastructure_score(prox)
-                auto_calculated_values["digital_infrastructure"] = {
-                    "score": score,
-                    "details": prox.get("nearest_distances", {}),
-                }
-                criteria["digital_infrastructure"] = score
-            if prox and criteria.get("water_resources") == -1:
-                score = calculate_water_resources_score(prox)
-                auto_calculated_values["water_resources"] = {
-                    "score": score,
-                    "details": prox.get("nearest_distances", {}),
-                }
-                criteria["water_resources"] = score
-
-    return {
-        "projects": projects,
-        "criteria": criteria,
-        "auto_calculated_values": auto_calculated_values,
-        "target_persona": target_persona,
-    }
-
-
-@app.get("/api/projects/customer-match")
-async def get_customer_match_projects(
-    target_customer: PersonaType = Query("hyperscaler", description="Target customer persona"),
-    limit: int = Query(5000, description="Number of projects to analyze"),
-) -> Dict[str, Any]:
-<<<<<<< HEAD
-    projects = await query_supabase("renewable_projects?select=*", limit=limit)
-=======
-    projects = await query_supabase(f"renewable_projects?select=*&limit={limit}")
->>>>>>> fcd679c5
-    filtered_projects = filter_projects_by_persona_capacity(projects, target_customer)
-
-    customer_analysis: List[Dict[str, Any]] = []
-    for project in filtered_projects:
-        if not project.get("longitude") or not project.get("latitude"):
-            continue
-        dummy_proximity = {
-            "substation_score": 0.0,
-            "transmission_score": 0.0,
-            "fiber_score": 0.0,
-            "ixp_score": 0.0,
-            "water_score": 0.0,
-            "nearest_distances": {},
-        }
-        customer_match = calculate_best_customer_match(project, dummy_proximity)
-        target_scoring = calculate_persona_weighted_score(project, dummy_proximity, target_customer)
-        customer_analysis.append(
-            {
-                "project_id": project.get("ref_id"),
-                "site_name": project.get("site_name"),
-                "technology_type": project.get("technology_type"),
-                "capacity_mw": project.get("capacity_mw"),
-                "county": project.get("county"),
-                "coordinates": [project.get("longitude"), project.get("latitude")],
-                "target_customer": target_customer,
-                "target_customer_score": target_scoring["investment_rating"],
-                "target_customer_rating": target_scoring["rating_description"],
-                "best_customer_match": customer_match["best_customer_match"],
-                "customer_match_scores": customer_match["customer_match_scores"],
-                "suitable_customers": customer_match["suitable_customers"],
-                "component_scores": target_scoring["component_scores"],
-                "weighted_contributions": target_scoring["weighted_contributions"],
-            }
-        )
-
-    return {
-        "target_customer": target_customer,
-        "projects_analyzed": len(customer_analysis),
-        "capacity_range": PERSONA_CAPACITY_RANGES[target_customer],
-        "projects": customer_analysis,
-        "metadata": {
-            "algorithm_version": "2.3 - Bidirectional Customer Matching",
-            "total_projects_before_filtering": len(projects),
-            "projects_after_capacity_filtering": len(filtered_projects),
-        },
-    }
-
-def map_technology_type(tech_string: str):
-    if not FINANCIAL_MODEL_AVAILABLE:
-        return "solar_pv"
-    mapping = {
-        "solar": TechnologyType.SOLAR_PV,
-        "solar_pv": TechnologyType.SOLAR_PV,
-        "wind": TechnologyType.WIND,
-        "battery": TechnologyType.BATTERY,
-        "solar_battery": TechnologyType.SOLAR_BATTERY,
-        "solar_bess": TechnologyType.SOLAR_BATTERY,
-        "wind_battery": TechnologyType.WIND_BATTERY,
-    }
-    return mapping.get(tech_string.lower(), TechnologyType.SOLAR_PV)
-
-
-def create_technology_params(request: FinancialModelRequest) -> TechnologyParams:
-    return TechnologyParams(
-        capacity_mw=request.capacity_mw,
-        capex_per_mw=request.capex_per_kw * 1000,
-        opex_per_mw_year=request.opex_fix_per_mw_year,
-        degradation_rate_annual=request.degradation,
-        lifetime_years=request.project_life,
-        capacity_factor=request.capacity_factor,
-        battery_capacity_mwh=request.battery_capacity_mwh,
-        battery_capex_per_mwh=request.battery_capex_per_mwh,
-        battery_cycles_per_year=request.battery_cycles_per_year,
-    )
-
-
-def create_utility_market_prices(request: FinancialModelRequest) -> MarketPrices:
-    return MarketPrices(
-        base_power_price=request.merchant_price,
-        power_price_escalation=0.025,
-        ppa_price=request.ppa_price,
-        ppa_duration_years=request.ppa_duration,
-        ppa_escalation=request.ppa_escalation,
-        ppa_percentage=0.7,
-        capacity_payment=request.capacity_market_per_mw_year / 1000,
-        frequency_response_price=(
-            request.ancillary_per_mw_year / (8760 * 0.1) if request.ancillary_per_mw_year > 0 else 0
-        ),
-    )
-
-
-def create_btm_market_prices(request: FinancialModelRequest) -> MarketPrices:
-    annual_generation = request.capacity_mw * 8760 * request.capacity_factor
-    grid_savings_per_mwh = (
-        (request.grid_savings_factor * request.tnd_costs_per_year) / annual_generation
-        if annual_generation > 0
-        else 0
-    )
-    return MarketPrices(
-        base_power_price=request.merchant_price,
-        power_price_escalation=0.025,
-        retail_electricity_price=request.ppa_price,
-        retail_price_escalation=request.ppa_escalation,
-        grid_charges=grid_savings_per_mwh,
-        demand_charges=0,
-    )
-
-
-def extract_revenue_breakdown(cashflow_df) -> RevenueBreakdown:
-    if cashflow_df is None or len(cashflow_df) == 0:
-        return RevenueBreakdown(energyRev=0, capacityRev=0, ancillaryRev=0, gridSavings=0, opexTotal=0)
-    operating_years = cashflow_df[cashflow_df["year"] > 0]
-    energy_rev = 0.0
-    capacity_rev = 0.0
-    ancillary_rev = 0.0
-    grid_savings = 0.0
-    opex_total = operating_years["opex"].sum() if "opex" in operating_years.columns else 0.0
-    for column in operating_years.columns:
-        if not column.startswith("revenue_"):
-            continue
-        values = operating_years[column].sum()
-        if "ppa" in column or "merchant" in column or "energy_savings" in column:
-            energy_rev += values
-        elif "capacity" in column:
-            capacity_rev += values
-        elif "frequency_response" in column or "ancillary" in column:
-            ancillary_rev += values
-        elif "grid_charges" in column:
-            grid_savings += values
-    return RevenueBreakdown(
-        energyRev=energy_rev,
-        capacityRev=capacity_rev,
-        ancillaryRev=ancillary_rev,
-        gridSavings=grid_savings,
-        opexTotal=opex_total,
-    )
-
-
-@app.post("/api/financial-model", response_model=FinancialModelResponse)
-async def calculate_financial_model(request: FinancialModelRequest) -> FinancialModelResponse:
-    if not FINANCIAL_MODEL_AVAILABLE:
-        raise HTTPException(500, "Financial model not available - renewable_model.py not found")
-    try:
-        print(f"🔄 Processing financial model request: {request.technology}, {request.capacity_mw}MW")
-        tech_params = create_technology_params(request)
-        financial_assumptions = FinancialAssumptions(
-            discount_rate=request.discount_rate,
-            inflation_rate=request.inflation_rate,
-            tax_rate=request.tax_rate,
-        )
-        tech_type = map_technology_type(request.technology)
-        utility_prices = create_utility_market_prices(request)
-        utility_model = RenewableFinancialModel(
-            project_name="Utility Scale Analysis",
-            technology_type=tech_type,
-            project_type=ProjectType.UTILITY_SCALE,
-            market_region=MarketRegion.UK,
-            technology_params=tech_params,
-            market_prices=utility_prices,
-            financial_assumptions=financial_assumptions,
-        )
-        btm_prices = create_btm_market_prices(request)
-        btm_model = RenewableFinancialModel(
-            project_name="Behind-the-Meter Analysis",
-            technology_type=tech_type,
-            project_type=ProjectType.BEHIND_THE_METER,
-            market_region=MarketRegion.UK,
-            technology_params=tech_params,
-            market_prices=btm_prices,
-            financial_assumptions=financial_assumptions,
-        )
-        print("🔄 Running utility-scale analysis...")
-        utility_results = utility_model.run_analysis()
-        print("🔄 Running behind-the-meter analysis...")
-        btm_results = btm_model.run_analysis()
-        utility_cashflows = utility_model.cashflow_df["net_cashflow"].tolist()
-        btm_cashflows = btm_model.cashflow_df["net_cashflow"].tolist()
-        utility_breakdown = extract_revenue_breakdown(utility_model.cashflow_df)
-        btm_breakdown = extract_revenue_breakdown(btm_model.cashflow_df)
-        irr_uplift = (
-            (btm_results["irr"] - utility_results["irr"]) if (btm_results["irr"] and utility_results["irr"]) else 0
-        )
-        npv_delta = btm_results["npv"] - utility_results["npv"]
-        print(
-            f"✅ Financial analysis complete: Utility IRR={utility_results['irr']:.3f}, "
-            f"BTM IRR={btm_results['irr']:.3f}"
-        )
-        response = FinancialModelResponse(
-            standard=ModelResults(
-                irr=utility_results["irr"],
-                npv=utility_results["npv"],
-                cashflows=utility_cashflows,
-                breakdown=utility_breakdown,
-                lcoe=utility_results["lcoe"],
-                payback_simple=utility_results["payback_simple"],
-                payback_discounted=utility_results["payback_discounted"],
-            ),
-            autoproducer=ModelResults(
-                irr=btm_results["irr"],
-                npv=btm_results["npv"],
-                cashflows=btm_cashflows,
-                breakdown=btm_breakdown,
-                lcoe=btm_results["lcoe"],
-                payback_simple=btm_results["payback_simple"],
-                payback_discounted=btm_results["payback_discounted"],
-            ),
-            metrics={
-                "total_capex": utility_results["capex_total"],
-                "capex_per_mw": utility_results["capex_per_mw"],
-                "irr_uplift": irr_uplift,
-                "npv_delta": npv_delta,
-                "annual_generation": request.capacity_mw * 8760 * request.capacity_factor,
-            },
-            success=True,
-            message="Financial analysis completed successfully",
-        )
-        utility_irr = utility_results.get("irr")
-        btm_irr = btm_results.get("irr")
-        print(
-            "calculating financial_model, result is "
-            f"utility IRR={utility_irr if utility_irr is not None else 'n/a'}, "
-            f"BTM IRR={btm_irr if btm_irr is not None else 'n/a'}"
-        )
-        return response
-    except Exception as exc:  # pragma: no cover - forward error to client
-        import traceback
-        error_msg = f"Financial model calculation failed: {exc}"
-        print(f"❌ {error_msg}")
-        print(f"Traceback: {traceback.format_exc()}")
-        raise HTTPException(
-            status_code=500,
-            detail={"success": False, "message": error_msg, "error_type": type(exc).__name__},
-        )
-
-
-if __name__ == "__main__":
-    import uvicorn
-
-    uvicorn.run("main:app", host="127.0.0.1", port=8000, reload=True)
-
-
-
-
+from __future__ import annotations
+
+import asyncio
+import json
+import math
+import os
+import time
+from collections import defaultdict
+from dataclasses import dataclass
+from typing import Any, Dict, Iterable, List, Literal, Optional, Sequence, Tuple
+
+import httpx
+from dotenv import load_dotenv
+from fastapi import FastAPI, HTTPException, Query
+from fastapi.middleware.cors import CORSMiddleware
+from pydantic import BaseModel
+
+print("Booting model...")
+_boot_start_time = time.time()
+
+print("Initializing environment configuration...")
+_env_start_time = time.time()
+load_dotenv()
+print(f"[\u2713] Environment variables loaded in {time.time() - _env_start_time:.2f}s")
+
+try:
+    print("Loading renewable financial model components...")
+    from backend.renewable_model import (
+        FinancialAssumptions,
+        MarketPrices,
+        ProjectType,
+        RenewableFinancialModel,
+        TechnologyParams,
+        TechnologyType,
+        MarketRegion,
+    )
+
+    FINANCIAL_MODEL_AVAILABLE = True
+    print("[\u2713] Renewable financial model components loaded successfully")
+except ImportError as exc:  # pragma: no cover - handled dynamically at runtime
+    print(f"Error initializing renewable financial model components: {exc}")
+    FINANCIAL_MODEL_AVAILABLE = False
+
+print("Initializing FastAPI renderer...")
+_api_start_time = time.time()
+app = FastAPI(title="Infranodal API", version="2.1.0")
+app.add_middleware(
+    CORSMiddleware,
+    allow_origins=["*"],
+    allow_methods=["*"],
+    allow_headers=["*"],
+)
+print(f"[\u2713] FastAPI renderer initialized in {time.time() - _api_start_time:.2f}s")
+
+SUPABASE_URL = os.getenv("SUPABASE_URL")
+SUPABASE_KEY = os.getenv("SUPABASE_ANON_KEY")
+
+print(f"✅ SUPABASE_URL: {SUPABASE_URL}")
+print(f"✅ SUPABASE_KEY exists: {bool(SUPABASE_KEY)}")
+
+PersonaType = Literal["hyperscaler", "colocation", "edge_computing"]
+
+KM_PER_DEGREE_LAT = 111.32
+INFRASTRUCTURE_CACHE_TTL_SECONDS = int(os.getenv("INFRA_CACHE_TTL", "600"))
+GRID_CELL_DEGREES = 0.5
+
+# Updated persona weights matching 7 business criteria
+PERSONA_WEIGHTS: Dict[str, Dict[str, float]] = {
+    "hyperscaler": {
+        "capacity": 0.244,                   # 24.4% - Large capacity critical
+        "connection_speed": 0.167,           # 16.7% - Fast grid access important
+        "resilience": 0.133,                 # 13.3% - Backup infrastructure needed
+        "land_planning": 0.2,                # 20.0% - Want shovel-ready sites
+        "latency": 0.056,                    # 5.6% - Not critical for hyperscale
+        "cooling": 0.144,                    # 14.4% - Critical for high-density
+        "price_sensitivity": 0.056,          # 5.6% - Less price-sensitive (quality matters)
+    },
+    "colocation": {
+        "capacity": 0.141,                   # 14.1% - Moderate capacity
+        "connection_speed": 0.163,           # 16.3% - Reliable connection important
+        "resilience": 0.196,                 # 19.6% - Multi-tenant needs redundancy
+        "land_planning": 0.163,              # 16.3% - Want ready sites
+        "latency": 0.217,                    # 21.7% - Critical for tenant diversity
+        "cooling": 0.087,                    # 8.7% - Important but manageable
+        "price_sensitivity": 0.033,          # 3.3% - Cost matters but not primary
+    },
+    "edge_computing": {
+        "capacity": 0.097,                   # 9.7% - Small footprint
+        "connection_speed": 0.129,           # 12.9% - Decent connection needed
+        "resilience": 0.108,                 # 10.8% - Some redundancy
+        "land_planning": 0.28,               # 28.0% - MUST be fast to deploy
+        "latency": 0.247,                    # 24.7% - CRITICAL for edge workloads
+        "cooling": 0.054,                    # 5.4% - Minimal cooling needs
+        "price_sensitivity": 0.086,          # 8.6% - Cost-sensitive for distributed
+    },
+}
+
+PERSONA_CAPACITY_RANGES = {
+    "edge_computing": {"min": 0.4, "max": 5},
+    "colocation": {"min": 5, "max": 50},
+    "hyperscaler": {"min": 50, "max": 1000},
+}
+
+PERSONA_CAPACITY_PARAMS = {
+    "edge_computing": {"min_mw": 0.4, "ideal_mw": 2.0, "max_mw": 5.0},
+    "colocation": {"min_mw": 5.0, "ideal_mw": 20.0, "max_mw": 50.0},
+    "hyperscaler": {"min_mw": 50.0, "ideal_mw": 100.0, "max_mw": 400.0},
+    "default": {"min_mw": 50.0, "ideal_mw": 100.0, "max_mw": 400.0},
+}
+
+LCOE_CONFIG = {
+    "baseline_pounds_per_mwh": 60.0,
+    "gamma_slope": 0.04,
+    "min_lcoe": 45.0,
+    "max_lcoe": 100.0,
+    "zone_specific_rates": {},
+}
+
+
+class UserSite(BaseModel):
+    site_name: str
+    technology_type: str
+    capacity_mw: float
+    latitude: float
+    longitude: float
+    commissioning_year: int
+    is_btm: bool
+    capacity_factor: Optional[float] = None
+    development_status_short: Optional[str] = "planning"
+
+
+class FinancialModelRequest(BaseModel):
+    technology: str
+    capacity_mw: float
+    capacity_factor: float
+    project_life: int
+    degradation: float
+    capex_per_kw: float
+    devex_abs: float
+    devex_pct: float
+    opex_fix_per_mw_year: float
+    opex_var_per_mwh: float
+    tnd_costs_per_year: float
+    ppa_price: float
+    ppa_escalation: float
+    ppa_duration: int
+    merchant_price: float
+    capacity_market_per_mw_year: float
+    ancillary_per_mw_year: float
+    discount_rate: float
+    inflation_rate: float
+    tax_rate: float = 0.19
+    grid_savings_factor: float
+    battery_capacity_mwh: Optional[float] = None
+    battery_capex_per_mwh: Optional[float] = None
+    battery_cycles_per_year: Optional[int] = None
+
+
+class RevenueBreakdown(BaseModel):
+    energyRev: float
+    capacityRev: float
+    ancillaryRev: float
+    gridSavings: float
+    opexTotal: float
+
+
+class ModelResults(BaseModel):
+    irr: Optional[float]
+    npv: float
+    cashflows: List[float]
+    breakdown: RevenueBreakdown
+    lcoe: float
+    payback_simple: Optional[float]
+    payback_discounted: Optional[float]
+
+
+class FinancialModelResponse(BaseModel):
+    standard: ModelResults
+    autoproducer: ModelResults
+    metrics: Dict[str, float]
+    success: bool
+    message: str
+
+
+async def query_supabase(endpoint: str, *, limit: Optional[int] = None, page_size: int = 1000) -> Any:
+    if not SUPABASE_URL or not SUPABASE_KEY:
+        raise HTTPException(500, "Supabase credentials not configured")
+
+    headers = {"apikey": SUPABASE_KEY, "Authorization": f"Bearer {SUPABASE_KEY}"}
+    if limit is not None and limit <= 0:
+        return []
+
+    def append_limit(query: str, limit_value: int) -> str:
+        separator = "&" if "?" in query else "?"
+        return f"{query}{separator}limit={limit_value}"
+
+    async with httpx.AsyncClient(timeout=10.0) as client:
+        if limit is None or limit <= page_size:
+            endpoint_with_limit = (
+                append_limit(endpoint, limit) if limit is not None else endpoint
+            )
+            response = await client.get(
+                f"{SUPABASE_URL}/rest/v1/{endpoint_with_limit}", headers=headers
+            )
+            if response.status_code == 200:
+                return response.json()
+            error_message = f"Database error: {response.status_code}"
+            print(f"Error initializing Supabase query for {endpoint_with_limit}: {error_message}")
+            raise HTTPException(500, error_message)
+
+        assert limit is not None
+        aggregated_results: List[Any] = []
+        range_start = 0
+        while range_start < limit:
+            chunk_size = min(page_size, limit - range_start)
+            paginated_headers = dict(headers)
+            paginated_headers["Range"] = f"{range_start}-{range_start + chunk_size - 1}"
+            endpoint_with_limit = append_limit(endpoint, chunk_size)
+            response = await client.get(
+                f"{SUPABASE_URL}/rest/v1/{endpoint_with_limit}", headers=paginated_headers
+            )
+            if response.status_code not in (200, 206):
+                error_message = f"Database error: {response.status_code}"
+                print(
+                    "Error initializing Supabase paginated query for "
+                    f"{endpoint_with_limit}: {error_message}"
+                )
+                raise HTTPException(500, error_message)
+            chunk = response.json()
+            if not isinstance(chunk, list):
+                return chunk
+            if not chunk:
+                break
+            aggregated_results.extend(chunk)
+            range_start += len(chunk)
+            if len(chunk) < chunk_size:
+                break
+
+        return aggregated_results
+
+
+@dataclass
+class PointFeature:
+    lat: float
+    lon: float
+    data: Dict[str, Any]
+
+
+@dataclass
+class LineFeature:
+    coordinates: List[Tuple[float, float]]
+    segments: List[Tuple[float, float, float, float]]
+    bbox: Tuple[float, float, float, float]
+    data: Dict[str, Any]
+
+
+@dataclass
+class InfrastructureCatalog:
+    substations: List[PointFeature]
+    transmission_lines: List[LineFeature]
+    fiber_cables: List[LineFeature]
+    internet_exchange_points: List[PointFeature]
+    water_points: List[PointFeature]
+    water_lines: List[LineFeature]
+    substations_index: "SpatialGrid"
+    transmission_index: "SpatialGrid"
+    fiber_index: "SpatialGrid"
+    ixp_index: "SpatialGrid"
+    water_point_index: "SpatialGrid"
+    water_line_index: "SpatialGrid"
+    load_timestamp: float
+    counts: Dict[str, int]
+
+
+class SpatialGrid:
+    def __init__(self, cell_size_deg: float = GRID_CELL_DEGREES) -> None:
+        self.cell_size_deg = cell_size_deg
+        self._cells: Dict[Tuple[int, int], List[Any]] = defaultdict(list)
+
+    def _index_lat(self, lat: float) -> int:
+        return int(math.floor((lat + 90.0) / self.cell_size_deg))
+
+    def _index_lon(self, lon: float) -> int:
+        return int(math.floor((lon + 180.0) / self.cell_size_deg))
+
+    def add_point(self, feature: PointFeature) -> None:
+        key = (self._index_lat(feature.lat), self._index_lon(feature.lon))
+        self._cells[key].append(feature)
+
+    def add_bbox(self, bbox: Tuple[float, float, float, float], feature: LineFeature) -> None:
+        min_lat, min_lon, max_lat, max_lon = bbox
+        lat_start = self._index_lat(min_lat)
+        lat_end = self._index_lat(max_lat)
+        lon_start = self._index_lon(min_lon)
+        lon_end = self._index_lon(max_lon)
+        for lat_idx in range(lat_start, lat_end + 1):
+            for lon_idx in range(lon_start, lon_end + 1):
+                self._cells[(lat_idx, lon_idx)].append(feature)
+
+    def query(self, lat: float, lon: float, steps: int) -> Iterable[Any]:
+        base_lat = self._index_lat(lat)
+        base_lon = self._index_lon(lon)
+        seen: set[int] = set()
+        for lat_offset in range(-steps, steps + 1):
+            for lon_offset in range(-steps, steps + 1):
+                cell = (base_lat + lat_offset, base_lon + lon_offset)
+                for feature in self._cells.get(cell, ()):  # type: ignore[arg-type]
+                    feature_id = id(feature)
+                    if feature_id not in seen:
+                        seen.add(feature_id)
+                        yield feature
+
+    def approximate_cell_width_km(self) -> float:
+        return self.cell_size_deg * KM_PER_DEGREE_LAT
+
+
+class InfrastructureCache:
+    def __init__(self) -> None:
+        self._catalog: Optional[InfrastructureCatalog] = None
+        self._lock = asyncio.Lock()
+        self._last_loaded = 0.0
+
+    async def get_catalog(self) -> InfrastructureCatalog:
+        async with self._lock:
+            if self._catalog and (time.time() - self._last_loaded) < INFRASTRUCTURE_CACHE_TTL_SECONDS:
+                return self._catalog
+
+            start = time.time()
+            print("Loading infrastructure datasets from Supabase...")
+            dataset_start = time.time()
+            try:
+                (
+                    substations,
+                    transmission_lines,
+                    fiber_cables,
+                    ixps,
+                    water_resources,
+                ) = await asyncio.gather(
+                    query_supabase("substations?select=*"),
+                    query_supabase("transmission_lines?select=*"),
+                    query_supabase("fiber_cables?select=*", limit=200),
+                    query_supabase("internet_exchange_points?select=*"),
+                    query_supabase("water_resources?select=*"),
+                )
+            except Exception as exc:
+                print(f"Error initializing infrastructure datasets: {exc}")
+                raise
+            print(
+                f"[\u2713] Infrastructure datasets loaded in {time.time() - dataset_start:.2f}s"
+            )
+
+            print("Building infrastructure spatial indices...")
+            build_start = time.time()
+            catalog = self._build_catalog(
+                substations or [],
+                transmission_lines or [],
+                fiber_cables or [],
+                ixps or [],
+                water_resources or [],
+            )
+            print(
+                f"[\u2713] Infrastructure spatial indices built in {time.time() - build_start:.2f}s"
+            )
+
+            elapsed = time.time() - start
+            print(
+                "✅ Infrastructure catalog refreshed in "
+                f"{elapsed:.2f}s (substations={catalog.counts['substations']}, "
+                f"transmission={catalog.counts['transmission']}, fiber={catalog.counts['fiber']}, "
+                f"ixp={catalog.counts['ixps']}, water={catalog.counts['water']})"
+            )
+
+            self._catalog = catalog
+            self._last_loaded = time.time()
+            return catalog
+
+    def _build_catalog(
+        self,
+        substations: Sequence[Dict[str, Any]],
+        transmission_lines: Sequence[Dict[str, Any]],
+        fiber_cables: Sequence[Dict[str, Any]],
+        ixps: Sequence[Dict[str, Any]],
+        water_resources: Sequence[Dict[str, Any]],
+    ) -> InfrastructureCatalog:
+        substation_features: List[PointFeature] = []
+        transmission_features: List[LineFeature] = []
+        fiber_features: List[LineFeature] = []
+        ixp_features: List[PointFeature] = []
+        water_point_features: List[PointFeature] = []
+        water_line_features: List[LineFeature] = []
+
+        substation_index = SpatialGrid()
+        transmission_index = SpatialGrid()
+        fiber_index = SpatialGrid()
+        ixp_index = SpatialGrid()
+        water_point_index = SpatialGrid()
+        water_line_index = SpatialGrid()
+
+        for station in substations:
+            lat = _coerce_float(station.get("Lat") or station.get("latitude"))
+            lon = _coerce_float(station.get("Long") or station.get("longitude"))
+            if lat is None or lon is None:
+                continue
+            feature = PointFeature(lat=lat, lon=lon, data=station)
+            substation_features.append(feature)
+            substation_index.add_point(feature)
+
+        for line in transmission_lines:
+            feature = _prepare_line_feature(line.get("path_coordinates"), line)
+            if feature:
+                transmission_features.append(feature)
+                transmission_index.add_bbox(feature.bbox, feature)
+
+        for cable in fiber_cables:
+            feature = _prepare_line_feature(cable.get("route_coordinates"), cable)
+            if feature:
+                fiber_features.append(feature)
+                fiber_index.add_bbox(feature.bbox, feature)
+
+        for ixp in ixps:
+            lat = _coerce_float(ixp.get("latitude"))
+            lon = _coerce_float(ixp.get("longitude"))
+            if lat is None or lon is None:
+                continue
+            feature = PointFeature(lat=lat, lon=lon, data=ixp)
+            ixp_features.append(feature)
+            ixp_index.add_point(feature)
+
+        for water in water_resources:
+            prepared = _prepare_water_feature(water.get("coordinates"), water)
+            if isinstance(prepared, PointFeature):
+                water_point_features.append(prepared)
+                water_point_index.add_point(prepared)
+            elif isinstance(prepared, LineFeature):
+                water_line_features.append(prepared)
+                water_line_index.add_bbox(prepared.bbox, prepared)
+
+        return InfrastructureCatalog(
+            substations=substation_features,
+            transmission_lines=transmission_features,
+            fiber_cables=fiber_features,
+            internet_exchange_points=ixp_features,
+            water_points=water_point_features,
+            water_lines=water_line_features,
+            substations_index=substation_index,
+            transmission_index=transmission_index,
+            fiber_index=fiber_index,
+            ixp_index=ixp_index,
+            water_point_index=water_point_index,
+            water_line_index=water_line_index,
+            load_timestamp=time.time(),
+            counts={
+                "substations": len(substation_features),
+                "transmission": len(transmission_features),
+                "fiber": len(fiber_features),
+                "ixps": len(ixp_features),
+                "water": len(water_point_features) + len(water_line_features),
+            },
+        )
+
+
+print("Initializing infrastructure cache subsystem...")
+INFRASTRUCTURE_CACHE = InfrastructureCache()
+print("[\u2713] Infrastructure cache subsystem ready")
+
+print(f"Model boot completed successfully in {time.time() - _boot_start_time:.2f}s.")
+
+
+
+def _coerce_float(value: Any) -> Optional[float]:
+    if value is None:
+        return None
+    try:
+        return float(value)
+    except (TypeError, ValueError):
+        return None
+
+
+def _prepare_line_feature(raw_geometry: Any, payload: Dict[str, Any]) -> Optional[LineFeature]:
+    if not raw_geometry:
+        return None
+    if isinstance(raw_geometry, str):
+        try:
+            raw_geometry = json.loads(raw_geometry)
+        except json.JSONDecodeError:
+            return None
+
+    if not isinstance(raw_geometry, list) or len(raw_geometry) < 2:
+        return None
+
+    coordinates: List[Tuple[float, float]] = []
+    for entry in raw_geometry:
+        if not isinstance(entry, (list, tuple)) or len(entry) < 2:
+            continue
+        lon = _coerce_float(entry[0])
+        lat = _coerce_float(entry[1])
+        if lat is None or lon is None:
+            continue
+        coordinates.append((lat, lon))
+
+    if len(coordinates) < 2:
+        return None
+
+    min_lat = min(lat for lat, _ in coordinates)
+    max_lat = max(lat for lat, _ in coordinates)
+    min_lon = min(lon for _, lon in coordinates)
+    max_lon = max(lon for _, lon in coordinates)
+
+    segments = [
+        (coordinates[i][0], coordinates[i][1], coordinates[i + 1][0], coordinates[i + 1][1])
+        for i in range(len(coordinates) - 1)
+    ]
+
+    return LineFeature(
+        coordinates=coordinates,
+        segments=segments,
+        bbox=(min_lat, min_lon, max_lat, max_lon),
+        data=payload,
+    )
+
+
+def _prepare_water_feature(raw_geometry: Any, payload: Dict[str, Any]) -> Optional[Any]:
+    if not raw_geometry:
+        return None
+    if isinstance(raw_geometry, str):
+        try:
+            raw_geometry = json.loads(raw_geometry)
+        except json.JSONDecodeError:
+            return None
+
+    if isinstance(raw_geometry, (list, tuple)) and len(raw_geometry) == 2 and all(
+        isinstance(coord, (int, float)) for coord in raw_geometry
+    ):
+        lon, lat = raw_geometry
+        lat_f = _coerce_float(lat)
+        lon_f = _coerce_float(lon)
+        if lat_f is None or lon_f is None:
+            return None
+        return PointFeature(lat=lat_f, lon=lon_f, data=payload)
+
+    if isinstance(raw_geometry, list):
+        feature = _prepare_line_feature(raw_geometry, payload)
+        if feature:
+            return feature
+
+    return None
+
+
+INFRASTRUCTURE_SEARCH_RADIUS_KM = {
+    "substation": 150.0,
+    "transmission": 150.0,
+    "fiber": 150.0,
+    "ixp": 150.0,
+    "water": 150.0,
+}
+
+
+INFRASTRUCTURE_HALF_DISTANCE_KM = {
+    "substation": 50.0,
+    "transmission": 50.0,
+    "fiber": 25.0,
+    "ixp": 25.0,
+    "water": 25.0,
+}
+
+
+def _grid_steps_for_radius(grid: SpatialGrid, radius_km: float) -> int:
+    cell_width_km = max(1.0, grid.approximate_cell_width_km())
+    return max(1, int(math.ceil(radius_km / cell_width_km)) + 1)
+
+
+def haversine(lat1: float, lon1: float, lat2: float, lon2: float) -> float:
+    radius = 6371.0
+    dlat = math.radians(lat2 - lat1)
+    dlon = math.radians(lon2 - lon1)
+    lat1_rad = math.radians(lat1)
+    lat2_rad = math.radians(lat2)
+    a = math.sin(dlat / 2) ** 2 + math.cos(lat1_rad) * math.cos(lat2_rad) * math.sin(dlon / 2) ** 2
+    return 2 * radius * math.asin(math.sqrt(a))
+
+
+def exponential_score(distance_km: float, half_distance_km: float) -> float:
+    if distance_km >= 200:
+        return 0.0
+    k = 0.693147 / half_distance_km
+    score = 100 * (math.e ** (-k * distance_km))
+    return max(0.0, min(100.0, score))
+
+
+def point_to_line_segment_distance(
+    px: float,
+    py: float,
+    x1: float,
+    y1: float,
+    x2: float,
+    y2: float,
+) -> float:
+    a = px - x1
+    b = py - y1
+    c = x2 - x1
+    d = y2 - y1
+    dot = a * c + b * d
+    len_sq = c * c + d * d
+    if len_sq == 0:
+        return haversine(px, py, x1, y1)
+    param = dot / len_sq
+    if param < 0:
+        closest_x, closest_y = x1, y1
+    elif param > 1:
+        closest_x, closest_y = x2, y2
+    else:
+        closest_x = x1 + param * c
+        closest_y = y1 + param * d
+    return haversine(px, py, closest_x, closest_y)
+
+
+def _bbox_within_search(
+    bbox: Tuple[float, float, float, float],
+    lat: float,
+    lon: float,
+    radius_km: float,
+) -> bool:
+    min_lat, min_lon, max_lat, max_lon = bbox
+    lat_margin = radius_km / KM_PER_DEGREE_LAT
+    lon_margin = radius_km / (KM_PER_DEGREE_LAT * max(math.cos(math.radians(lat)), 0.2))
+    return not (
+        lat < min_lat - lat_margin
+        or lat > max_lat + lat_margin
+        or lon < min_lon - lon_margin
+        or lon > max_lon + lon_margin
+    )
+
+
+def _nearest_point(
+    grid: SpatialGrid,
+    features: Sequence[PointFeature],
+    lat: float,
+    lon: float,
+    radius_km: float,
+) -> Optional[Tuple[float, PointFeature]]:
+    best: Optional[Tuple[float, PointFeature]] = None
+    steps = _grid_steps_for_radius(grid, radius_km)
+    for step in range(1, steps + 2):
+        for feature in grid.query(lat, lon, step):
+            if not isinstance(feature, PointFeature):
+                continue
+            distance = haversine(lat, lon, feature.lat, feature.lon)
+            if distance > radius_km:
+                continue
+            if not best or distance < best[0]:
+                best = (distance, feature)
+        if best:
+            break
+
+    if not best and features:
+        for feature in features:
+            distance = haversine(lat, lon, feature.lat, feature.lon)
+            if not best or distance < best[0]:
+                best = (distance, feature)
+    return best
+
+
+def _nearest_line(
+    grid: SpatialGrid,
+    features: Sequence[LineFeature],
+    lat: float,
+    lon: float,
+    radius_km: float,
+) -> Optional[Tuple[float, LineFeature]]:
+    best: Optional[Tuple[float, LineFeature]] = None
+    steps = _grid_steps_for_radius(grid, radius_km)
+    for step in range(1, steps + 2):
+        for feature in grid.query(lat, lon, step):
+            if not isinstance(feature, LineFeature):
+                continue
+            if not _bbox_within_search(feature.bbox, lat, lon, radius_km):
+                continue
+            distance = _distance_to_line_feature(feature, lat, lon)
+            if distance > radius_km:
+                continue
+            if not best or distance < best[0]:
+                best = (distance, feature)
+        if best:
+            break
+
+    if not best and features:
+        for feature in features:
+            if not _bbox_within_search(feature.bbox, lat, lon, radius_km):
+                continue
+            distance = _distance_to_line_feature(feature, lat, lon)
+            if not best or distance < best[0]:
+                best = (distance, feature)
+    return best
+
+
+def _distance_to_line_feature(feature: LineFeature, lat: float, lon: float) -> float:
+    best = float("inf")
+    for segment in feature.segments:
+        distance = point_to_line_segment_distance(lat, lon, *segment)
+        if distance < best:
+            best = distance
+            if best == 0:
+                break
+    return best if best != float("inf") else 9999.0
+
+def get_color_from_score(score_out_of_100: float) -> str:
+    display_score = score_out_of_100 / 10.0
+    if display_score >= 9.0:
+        return "#00DD00"
+    if display_score >= 8.0:
+        return "#33FF33"
+    if display_score >= 7.0:
+        return "#7FFF00"
+    if display_score >= 6.0:
+        return "#CCFF00"
+    if display_score >= 5.0:
+        return "#FFFF00"
+    if display_score >= 4.0:
+        return "#FFCC00"
+    if display_score >= 3.0:
+        return "#FF9900"
+    if display_score >= 2.0:
+        return "#FF6600"
+    if display_score >= 1.0:
+        return "#FF3300"
+    return "#CC0000"
+
+
+def get_rating_description(score_out_of_100: float) -> str:
+    display_score = score_out_of_100 / 10.0
+    if display_score >= 9.0:
+        return "Excellent"
+    if display_score >= 8.0:
+        return "Very Good"
+    if display_score >= 7.0:
+        return "Good"
+    if display_score >= 6.0:
+        return "Above Average"
+    if display_score >= 5.0:
+        return "Average"
+    if display_score >= 4.0:
+        return "Below Average"
+    if display_score >= 3.0:
+        return "Poor"
+    if display_score >= 2.0:
+        return "Very Poor"
+    if display_score >= 1.0:
+        return "Bad"
+    return "Very Bad"
+
+
+def calculate_capacity_component_score(capacity_mw: float, persona: Optional[str] = None) -> float:
+    persona_key = (persona or "default").lower()
+    if persona_key == "custom":
+        persona_key = "default"
+    params = PERSONA_CAPACITY_PARAMS.get(persona_key, PERSONA_CAPACITY_PARAMS["default"])
+    ideal = params.get("ideal_mw", 100.0)
+    logistic_argument = capacity_mw - ideal
+    score = 100.0 / (1.0 + math.exp(-0.05 * logistic_argument))
+    return max(0.0, min(100.0, float(score)))
+
+
+def calculate_development_stage_score(status: str, perspective: str = "demand") -> float:
+    status_str = str(status).lower()
+    normalized = status_str.replace("-", " ").replace("/", " ")
+
+    def has_any(substrings: Iterable[str]) -> bool:
+        return any(sub in normalized for sub in substrings)
+
+    if "operational" in normalized:
+        base_score = 20.0
+    elif has_any(("under construction", "construction")):
+        base_score = 75.0
+    elif has_any(("granted", "consented", "approved")):
+        base_score = 95.0
+    elif has_any(("fid_ready", "fid ready", "ready-to-build", "ready to build")) or (
+        "ready" in normalized and "already" not in normalized
+    ) or "shovel" in normalized:
+        base_score = 90.0
+    elif has_any(("submitted", "application")):
+        base_score = 70.0
+    elif has_any(("scoping", "eia")):
+        base_score = 55.0
+    elif has_any(("planning", "pre planning", "pre-planning")):
+        base_score = 40.0
+    elif "concept" in normalized:
+        base_score = 25.0
+    else:
+        base_score = 30.0
+
+    if perspective == "supply":
+        return max(20.0, base_score)
+    return base_score
+
+
+def calculate_technology_score(tech_type: str) -> float:
+    tech = str(tech_type).lower()
+    if "solar" in tech:
+        return 80.0
+    if "battery" in tech:
+        return 80.0
+    if "wind" in tech:
+        return 80.0
+    if "hybrid" in tech:
+        return 95.0
+    if "CCGT" in tech:
+        return 100
+    return 80.0
+
+
+def calculate_grid_infrastructure_score(proximity_scores: Dict[str, float]) -> float:
+    distances = proximity_scores.get("nearest_distances", {})
+    substation_distance = distances.get("substation_km")
+    transmission_distance = distances.get("transmission_km")
+
+    substation_raw = 0.0
+    if substation_distance is not None:
+        substation_raw = math.exp(-substation_distance / INFRASTRUCTURE_HALF_DISTANCE_KM["substation"])
+    transmission_raw = 0.0
+    if transmission_distance is not None:
+        transmission_raw = math.exp(-transmission_distance / INFRASTRUCTURE_HALF_DISTANCE_KM["transmission"])
+
+    score = 50.0 * (substation_raw + transmission_raw)
+    return max(0.0, min(100.0, float(score)))
+
+
+def calculate_digital_infrastructure_score(proximity_scores: Dict[str, float]) -> float:
+    distances = proximity_scores.get("nearest_distances", {})
+    fiber_distance = distances.get("fiber_km")
+    ixp_distance = distances.get("ixp_km")
+
+    fiber_raw = 0.0
+    if fiber_distance is not None:
+        fiber_raw = math.exp(-fiber_distance / INFRASTRUCTURE_HALF_DISTANCE_KM["fiber"])
+    ixp_raw = 0.0
+    if ixp_distance is not None:
+        ixp_raw = math.exp(-ixp_distance / INFRASTRUCTURE_HALF_DISTANCE_KM["ixp"])
+
+    score = 50.0 * (fiber_raw + ixp_raw)
+    return max(0.0, min(100.0, float(score)))
+
+
+def calculate_water_resources_score(proximity_scores: Dict[str, float]) -> float:
+    distances = proximity_scores.get("nearest_distances", {})
+    water_distance = distances.get("water_km")
+    water_raw = 0.0
+    if water_distance is not None:
+        water_raw = math.exp(-water_distance / INFRASTRUCTURE_HALF_DISTANCE_KM["water"])
+    score = 100.0 * water_raw
+    return max(0.0, min(100.0, float(score)))
+
+
+def calculate_lcoe_score(development_status_short: str) -> float:
+    status_map = {
+        "operational": 10.0,
+        "under construction": 50.0,
+        "consented": 85.0,
+        "in planning": 70.0,
+        "site identified": 50.0,
+        "concept": 30.0,
+        "unknown": 50.0,
+    }
+    normalized = (development_status_short or "unknown").strip().lower()
+    score = status_map.get(normalized, status_map["unknown"])
+    return max(0.0, min(100.0, float(score)))
+
+
+def calculate_tnuos_score(project_lat: float, project_lng: float) -> float:
+    lat_normalized = (project_lat - 49.5) / (60.0 - 49.5)
+    estimated_tariff = -2.0 + (17.0 * lat_normalized)
+    min_tariff = -3.0
+    max_tariff = 16.0
+    if estimated_tariff <= min_tariff:
+        percentile_score = 100.0
+    elif estimated_tariff >= max_tariff:
+        percentile_score = 0.0
+    else:
+        normalized_position = (estimated_tariff - min_tariff) / (max_tariff - min_tariff)
+        percentile_score = 100.0 * (1.0 - normalized_position)
+    return min(100.0, max(0.0, percentile_score))
+
+
+def estimate_capacity_factor(
+    tech_type: str, latitude: float, user_provided: Optional[float] = None
+) -> float:
+    """Estimate a reasonable capacity factor for the given technology."""
+
+    def clamp(value: float, minimum: float, maximum: float) -> float:
+        return max(minimum, min(maximum, value))
+
+    if user_provided is not None:
+        try:
+            return clamp(float(user_provided), 5.0, 95.0)
+        except (TypeError, ValueError):
+            # Fall back to estimation if value cannot be converted
+            pass
+
+    tech = str(tech_type).lower()
+    lat = float(latitude or 0.0)
+
+    if "solar" in tech:
+        base_cf = 12.0 - ((lat - 50.0) / 8.0) * 2.0
+        return clamp(base_cf, 9.0, 13.0)
+    if "wind" in tech:
+        if "offshore" in tech:
+            return 45.0
+        base_cf = 28.0 + ((lat - 50.0) / 8.0) * 7.0
+        return clamp(base_cf, 25.0, 38.0)
+    if "battery" in tech or "bess" in tech:
+        return 20.0
+    if "hydro" in tech:
+        return 35.0
+    if "gas" in tech or "ccgt" in tech:
+        return 55.0
+    if "biomass" in tech:
+        return 70.0
+    if "hybrid" in tech:
+        return 15.5
+    return 30.0
+
+
+def calculate_connection_speed_score(
+    project: Dict[str, Any],
+    proximity_scores: Dict[str, float]
+) -> float:
+    """
+    Score based on grid connection speed potential.
+
+    Factors:
+    - Development stage (proxy for grid agreement status)
+    - Proximity to substation (faster connection)
+    - Grid infrastructure quality
+
+    PLACEHOLDER: In production, would use:
+    - Actual grid queue position data
+    - Substation headroom/capacity data
+    - DNO constraint data
+    - Curtailment risk scores
+
+    Returns: 0-100 score (higher = faster connection expected)
+    """
+    # Get development stage (indicates grid agreement likelihood)
+    dev_status_raw = project.get("development_status_short", "")
+    dev_status = str(dev_status_raw).lower()
+
+    base_stage_score = calculate_development_stage_score(dev_status)
+    stage_min, stage_max = 20.0, 95.0
+    if stage_max > stage_min:
+        normalized = (base_stage_score - stage_min) / (stage_max - stage_min)
+        normalized = max(0.0, min(1.0, normalized))
+        stage_score = 15.0 + (normalized * (100.0 - 15.0))
+    else:
+        stage_score = base_stage_score
+    stage_score = max(15.0, min(100.0, stage_score))
+
+    # Proximity to substation (closer = faster/cheaper connection)
+    distances = proximity_scores.get("nearest_distances", {})
+    substation_km = distances.get("substation_km", 999)
+
+    substation_score = 100.0 * math.exp(-substation_km / 30.0)
+
+    transmission_km = distances.get("transmission_km", 999)
+    transmission_score = 100.0 * math.exp(-transmission_km / 50.0)
+
+    # Combine: 50% stage, 30% substation proximity, 20% transmission proximity
+    final_score = (stage_score * 0.50) + (substation_score * 0.30) + (transmission_score * 0.20)
+
+    return max(0.0, min(100.0, final_score))
+
+
+def calculate_resilience_score(
+    project: Dict[str, Any],
+    proximity_scores: Dict[str, float]
+) -> float:
+    """
+    Score based on infrastructure resilience/redundancy.
+
+    Factors:
+    - Number of nearby backup infrastructure options
+    - Technology type (battery storage = onsite firming)
+    - Multiple substation options within range
+
+    PLACEHOLDER: In production, would use:
+    - Actual N/N+1/2N redundancy analysis
+    - Onsite BESS capacity data
+    - Gas backup availability
+    - Multiple grid connection options
+    - Dual fiber route availability
+
+    Returns: 0-100 score (higher = more resilient)
+    """
+    distances = proximity_scores.get("nearest_distances", {})
+
+    # Count "good" backup options (within reasonable distance)
+    backup_count = 0
+
+    # Primary substation (<15km = excellent)
+    substation_km = distances.get("substation_km", 999)
+    if substation_km < 15:
+        backup_count += 4  # Close enough for multiple connection options
+    elif substation_km < 30:
+        backup_count += 3
+
+    # Transmission line access (<40km)
+    transmission_km = distances.get("transmission_km", 999)
+    if transmission_km < 40:
+        backup_count += 1
+
+    # Technology bonus: Battery storage = onsite firming
+    tech_type = str(project.get("technology_type", "")).lower()
+    if "battery" in tech_type or "bess" in tech_type:
+        backup_count += 1  # Significant resilience boost
+    elif "hybrid" in tech_type:
+        backup_count += 2  # Some onsite storage
+
+    # Convert count to score (0-10 options mapped to 0-100)
+    # Max realistic = 10 options (2+1+2+1+1+2+1 with battery)
+    resilience_score = (backup_count / 10.0) * 100.0
+
+    return max(0.0, min(100.0, resilience_score))
+
+
+def calculate_price_sensitivity_score(
+    project: Dict[str, Any],
+    proximity_scores: Dict[str, float],
+    user_max_price_mwh: Optional[float] = None
+) -> float:
+    """
+    Score based on total power cost vs. user's budget.
+
+    Calculation:
+    - Estimated LCOE (levelized cost of energy)
+    - TNUoS transmission charges
+    - Total = LCOE + TNUoS impact
+    - Compare to user's acceptable price range
+
+    PLACEHOLDER: In production, would use:
+    - Actual PPA prices available at site
+    - Real-time merchant price forecasts
+    - Grid connection cost estimates
+    - Curtailment risk financial impact
+
+    Args:
+        user_max_price_mwh: User's maximum acceptable price (£/MWh)
+                           If None, score all sites relatively
+
+    Returns: 0-100 score (higher = better value for money)
+    """
+    # Get estimated LCOE for this site
+    tech_type = str(project.get("technology_type", "")).lower()
+    lat = project.get("latitude", 0)
+    lng = project.get("longitude", 0)
+
+    # Estimate LCOE based on technology and location
+    # These are rough UK averages for reference
+    base_lcoe = 60.0  # £/MWh default
+    reference_cf = 0.30
+
+    if "solar" in tech_type:
+        base_lcoe = 52.0  # Solar LCOE in UK
+        reference_cf = 0.11
+    elif "wind" in tech_type:
+        if "offshore" in tech_type:
+            base_lcoe = 80.0  # Offshore wind
+            reference_cf = 0.45
+        else:
+            base_lcoe = 60.0  # Onshore wind
+            reference_cf = 0.30
+    elif "battery" in tech_type or "bess" in tech_type:
+        base_lcoe = 65.0  # Battery arbitrage
+        reference_cf = 0.20
+    elif "hydro" in tech_type:
+        base_lcoe = 70.0  # Hydro (excellent)
+        reference_cf = 0.35
+    elif "biomass" in tech_type:
+        base_lcoe = 85.0  # Biomass (expensive)
+        reference_cf = 0.70
+    elif "gas" in tech_type or "ccgt" in tech_type:
+        base_lcoe = 70.0  # Gas (fuel dependent)
+        reference_cf = 0.55
+    elif "hybrid" in tech_type:
+        reference_cf = 0.25
+
+    user_cf = project.get("capacity_factor")
+    capacity_factor_pct = estimate_capacity_factor(tech_type, lat, user_cf)
+    capacity_factor = capacity_factor_pct / 100.0
+
+    adjusted_lcoe = base_lcoe
+    if capacity_factor > 0:
+        adjusted_lcoe = base_lcoe * (reference_cf / capacity_factor)
+
+    # Get TNUoS estimate (£/kW/year converted to £/MWh impact)
+    # TNUoS score is 0-100, need to convert to actual cost
+    tnuos_percentile = calculate_tnuos_score(lat, lng)
+
+    # Map TNUoS percentile to actual cost impact
+    # UK range: -£3 to +£16/kW/year
+    # For 1MW load at 40% capacity factor: impact ~£5-8/MWh
+    tnuos_min = -3.0  # £/kW (credits in Scotland)
+    tnuos_max = 16.0  # £/kW (charges in South)
+
+    # Convert percentile (0-100) to actual tariff
+    tnuos_tariff = tnuos_min + ((100 - tnuos_percentile) / 100.0) * (tnuos_max - tnuos_min)
+
+    # Convert £/kW/year to £/MWh impact (assuming 40% capacity factor)
+    # Annual hours = 8760, capacity factor hours = 3504
+    annual_hours = 8760
+    capacity_hours = annual_hours * capacity_factor
+    tnuos_mwh_impact = (
+        (abs(tnuos_tariff) * 1000) / capacity_hours if capacity_hours > 0 else 0.0
+    )
+
+    # Total estimated cost
+    if tnuos_tariff < 0:
+        # Negative tariff = credit, reduces cost
+        total_cost_mwh = adjusted_lcoe - tnuos_mwh_impact
+    else:
+        # Positive tariff = charge, increases cost
+        total_cost_mwh = adjusted_lcoe + tnuos_mwh_impact
+
+    # Score based on user's budget
+    if user_max_price_mwh:
+        # User specified a max price
+        if total_cost_mwh <= user_max_price_mwh:
+            # Within budget - score based on how much cheaper
+            savings_pct = (user_max_price_mwh - total_cost_mwh) / user_max_price_mwh
+            score = 50 + (savings_pct * 50)  # 50-100 range
+        else:
+            # Over budget - penalize proportionally
+            overage_pct = (total_cost_mwh - user_max_price_mwh) / user_max_price_mwh
+            score = 50 * math.exp(-overage_pct * 2)  # Exponential decay
+    else:
+        # No user budget specified - score relatively
+        # Lower cost = higher score
+        # Assume range: £40-100/MWh
+        min_expected = 40.0
+        max_expected = 100.0
+
+        normalized = (total_cost_mwh - min_expected) / (max_expected - min_expected)
+        score = 100 * (1 - min(1.0, max(0.0, normalized)))
+
+    return max(0.0, min(100.0, score))
+
+def build_persona_component_scores(
+    project: Dict[str, Any],
+    proximity_scores: Dict[str, float],
+    persona: Optional[str] = None,
+    perspective: str = "demand",
+    user_max_price_mwh: Optional[float] = None,  # NEW parameter
+) -> Dict[str, float]:
+    """
+    Compute 7 component scores matching business criteria.
+
+    Args:
+        project: Project data from database
+        proximity_scores: Infrastructure proximity calculations
+        persona: Persona type (for capacity scoring)
+        perspective: 'demand' (data center) or 'supply' (power developer)
+        user_max_price_mwh: User's max acceptable price for price_sensitivity
+
+    Returns:
+        Dictionary with 7 component scores (0-100 each)
+    """
+
+    # 1. Capacity - direct from existing function
+    capacity_score = calculate_capacity_component_score(
+        project.get("capacity_mw", 0) or 0,
+        persona,
+    )
+
+    # 2. Connection Speed - NEW function
+    connection_speed_score = calculate_connection_speed_score(
+        project,
+        proximity_scores
+    )
+
+    # 3. Resilience - NEW function
+    resilience_score = calculate_resilience_score(
+        project,
+        proximity_scores
+    )
+
+    # 4. Land & Planning - use development stage scoring
+    land_planning_score = calculate_development_stage_score(
+        project.get("development_status_short", ""),
+        perspective,
+    )
+
+    # 5. Latency - use digital infrastructure scoring (fiber + IXP)
+    latency_score = calculate_digital_infrastructure_score(proximity_scores)
+
+    # 6. Cooling - use water resources scoring
+    cooling_score = calculate_water_resources_score(proximity_scores)
+
+    # 7. Price Sensitivity - NEW function
+    price_sensitivity_score = calculate_price_sensitivity_score(
+        project,
+        proximity_scores,
+        user_max_price_mwh
+    )
+
+    return {
+        "capacity": capacity_score,
+        "connection_speed": connection_speed_score,
+        "resilience": resilience_score,
+        "land_planning": land_planning_score,
+        "latency": latency_score,
+        "cooling": cooling_score,
+        "price_sensitivity": price_sensitivity_score,
+    }
+
+def calculate_persona_weighted_score(
+    project: Dict[str, Any],
+    proximity_scores: Dict[str, float],
+    persona: PersonaType = "hyperscaler",
+    perspective: str = "demand",
+    user_max_price_mwh: Optional[float] = None,  # NEW parameter
+) -> Dict[str, Any]:
+    """
+    Calculate persona-based weighted score using 7 business criteria.
+
+    Args:
+        user_max_price_mwh: User's maximum acceptable price (£/MWh)
+    """
+    weights = PERSONA_WEIGHTS[persona]
+
+    # Get 7 component scores
+    component_scores = build_persona_component_scores(
+        project,
+        proximity_scores,
+        persona,
+        perspective,
+        user_max_price_mwh  # Pass through to price calculation
+    )
+
+    # Calculate weighted score using NEW 7 components
+    weighted_score = (
+        component_scores["capacity"] * weights["capacity"]
+        + component_scores["connection_speed"] * weights["connection_speed"]
+        + component_scores["resilience"] * weights["resilience"]
+        + component_scores["land_planning"] * weights["land_planning"]
+        + component_scores["latency"] * weights["latency"]
+        + component_scores["cooling"] * weights["cooling"]
+        + component_scores["price_sensitivity"] * weights["price_sensitivity"]
+    )
+
+    final_internal_score = max(0.0, min(100.0, weighted_score))
+    display_rating = final_internal_score / 10.0
+    color = get_color_from_score(final_internal_score)
+    description = get_rating_description(final_internal_score)
+
+    return {
+        "investment_rating": round(display_rating, 1),
+        "rating_description": description,
+        "color_code": color,
+        "component_scores": {
+            key: round(value, 1) for key, value in component_scores.items()
+        },
+        "weighted_contributions": {
+            key: round(component_scores[key] * weights.get(key, 0.0), 1)
+            for key in component_scores
+        },
+        "persona": persona,
+        "persona_weights": weights,
+        "internal_total_score": round(final_internal_score, 1),
+        "nearest_infrastructure": proximity_scores.get("nearest_distances", {}),
+    }
+
+def calculate_persona_topsis_score(
+    component_scores: Sequence[Dict[str, float]],
+    weights: Dict[str, float],
+) -> Dict[str, Any]:
+    """Apply TOPSIS using persona weights, supporting positive and negative impacts."""
+
+    if not component_scores:
+        return {
+            "scores": [],
+            "ideal_solution": {},
+            "anti_ideal_solution": {},
+        }
+
+    component_keys = list(component_scores[0].keys())
+    denominators: Dict[str, float] = {}
+    for key in component_keys:
+        sum_squares = sum((scores.get(key, 0.0) or 0.0) ** 2 for scores in component_scores)
+        denominators[key] = math.sqrt(sum_squares) or 1e-9
+
+    weighted_vectors: List[Dict[str, Dict[str, float]]] = []
+    for scores in component_scores:
+        normalized: Dict[str, float] = {}
+        weighted: Dict[str, float] = {}
+        for key in component_keys:
+            raw_value = scores.get(key, 0.0) or 0.0
+            denominator = denominators[key]
+            normalized_value = raw_value / denominator if denominator else 0.0
+            weight = weights.get(key, 0.0)
+            weighted_value = normalized_value * weight
+            normalized[key] = normalized_value
+            weighted[key] = weighted_value
+        weighted_vectors.append(
+            {
+                "normalized_scores": normalized,
+                "weighted_normalized_scores": weighted,
+            }
+        )
+
+    ideal_solution: Dict[str, float] = {}
+    anti_ideal_solution: Dict[str, float] = {}
+    for key in component_keys:
+        values = [vector["weighted_normalized_scores"][key] for vector in weighted_vectors]
+        ideal_solution[key] = max(values)
+        anti_ideal_solution[key] = min(values)
+
+    results: List[Dict[str, Any]] = []
+    for vector in weighted_vectors:
+        weighted = vector["weighted_normalized_scores"]
+        distance_to_ideal = math.sqrt(
+            sum((weighted[key] - ideal_solution[key]) ** 2 for key in component_keys)
+        )
+        distance_to_anti_ideal = math.sqrt(
+            sum((weighted[key] - anti_ideal_solution[key]) ** 2 for key in component_keys)
+        )
+        closeness = 0.0
+        denominator = distance_to_ideal + distance_to_anti_ideal
+        if denominator > 0:
+            closeness = distance_to_anti_ideal / denominator
+        elif distance_to_ideal == 0 and distance_to_anti_ideal == 0:
+            closeness = 1.0
+        results.append(
+            {
+                "normalized_scores": vector["normalized_scores"],
+                "weighted_normalized_scores": weighted,
+                "distance_to_ideal": distance_to_ideal,
+                "distance_to_anti_ideal": distance_to_anti_ideal,
+                "closeness_coefficient": closeness,
+            }
+        )
+
+    return {
+        "scores": results,
+        "ideal_solution": ideal_solution,
+        "anti_ideal_solution": anti_ideal_solution,
+    }
+
+def calculate_custom_weighted_score(
+    project: Dict[str, Any],
+    proximity_scores: Dict[str, float],
+    custom_weights: Dict[str, float],
+) -> Dict[str, Any]:
+    capacity_score = calculate_capacity_component_score(project.get("capacity_mw", 0) or 0)
+    stage_score = calculate_development_stage_score(project.get("development_status_short", ""))
+    tech_score = calculate_technology_score(project.get("technology_type", ""))
+    grid_score = calculate_grid_infrastructure_score(proximity_scores)
+    digital_score = calculate_digital_infrastructure_score(proximity_scores)
+    water_score = calculate_water_resources_score(proximity_scores)
+    lcoe_score = calculate_lcoe_score(project.get("development_status_short", ""))
+    tnuos_score = calculate_tnuos_score(project.get("latitude", 0), project.get("longitude", 0))
+
+    weighted_score = (
+        capacity_score * custom_weights.get("capacity", 0.0)
+        + stage_score * custom_weights.get("development_stage", 0.0)
+        + tech_score * custom_weights.get("technology", 0.0)
+        + grid_score * custom_weights.get("grid_infrastructure", 0.0)
+        + digital_score * custom_weights.get("digital_infrastructure", 0.0)
+        + water_score * custom_weights.get("water_resources", 0.0)
+        + lcoe_score * custom_weights.get("lcoe_resource_quality", 0.0)
+        + tnuos_score * custom_weights.get("tnuos_transmission_costs", 0.0)
+    )
+
+    final_internal_score = max(0.0, min(100.0, weighted_score))
+    display_rating = final_internal_score / 10.0
+    color = get_color_from_score(final_internal_score)
+    description = get_rating_description(final_internal_score)
+
+    return {
+        "investment_rating": round(display_rating, 1),
+        "rating_description": description,
+        "color_code": color,
+        "component_scores": {
+            "capacity": round(capacity_score, 1),
+            "development_stage": round(stage_score, 1),
+            "technology": round(tech_score, 1),
+            "grid_infrastructure": round(grid_score, 1),
+            "digital_infrastructure": round(digital_score, 1),
+            "water_resources": round(water_score, 1),
+            "lcoe_resource_quality": round(lcoe_score, 1),
+        },
+        "weighted_contributions": {
+            "capacity": round(capacity_score * custom_weights.get("capacity", 0.0), 1),
+            "development_stage": round(stage_score * custom_weights.get("development_stage", 0.0), 1),
+            "technology": round(tech_score * custom_weights.get("technology", 0.0), 1),
+            "grid_infrastructure": round(
+                grid_score * custom_weights.get("grid_infrastructure", 0.0),
+                1,
+            ),
+            "digital_infrastructure": round(
+                digital_score * custom_weights.get("digital_infrastructure", 0.0),
+                1,
+            ),
+            "water_resources": round(water_score * custom_weights.get("water_resources", 0.0), 1),
+            "lcoe_resource_quality": round(
+                lcoe_score * custom_weights.get("lcoe_resource_quality", 0.0),
+                1,
+            ),
+        },
+        "persona": "custom",
+        "persona_weights": custom_weights,
+        "internal_total_score": round(final_internal_score, 1),
+        "nearest_infrastructure": proximity_scores.get("nearest_distances", {}),
+    }
+
+def calculate_base_investment_score_renewable(project: Dict[str, Any]) -> float:
+    capacity = project.get("capacity_mw", 0) or 0
+    status = str(project.get("development_status_short", "")).lower()
+    tech = str(project.get("technology_type", "")).lower()
+    if capacity >= 200:
+        capacity_score = 50.0
+    elif capacity >= 100:
+        capacity_score = 90.0
+    elif capacity >= 50:
+        capacity_score = 75.0
+    elif capacity >= 25:
+        capacity_score = 60.0
+    elif capacity >= 10:
+        capacity_score = 45.0
+    elif capacity >= 5:
+        capacity_score = 30.0
+    else:
+        capacity_score = 15.0
+
+    if "operational" in status:
+        stage_score = 10.0
+    elif "construction" in status:
+        stage_score = 90.0
+    elif "granted" in status:
+        stage_score = 75.0
+    elif "submitted" in status:
+        stage_score = 50.0
+    elif "planning" in status:
+        stage_score = 30.0
+    elif "pre-planning" in status:
+        stage_score = 20.0
+    else:
+        stage_score = 10.0
+
+    if "solar" in tech:
+        tech_score = 80.0
+    elif "battery" in tech:
+        tech_score = 85.0
+    elif "wind" in tech:
+        tech_score = 80.0
+    elif "hybrid" in tech:
+        tech_score = 100.0
+    else:
+        tech_score = 70.0
+
+    base_score = capacity_score * 0.30 + stage_score * 0.50 + tech_score * 0.20
+    return max(0.0, min(100.0, base_score))
+
+
+def calculate_infrastructure_bonus_renewable(proximity_scores: Dict[str, float]) -> float:
+    grid_bonus = 0.0
+    substation_score = proximity_scores.get("substation_score", 0.0)
+    transmission_score = proximity_scores.get("transmission_score", 0.0)
+    if substation_score > 40:
+        grid_bonus += 15.0
+    elif substation_score > 25:
+        grid_bonus += 10.0
+    elif substation_score > 10:
+        grid_bonus += 5.0
+    if transmission_score > 30:
+        grid_bonus += 10.0
+    elif transmission_score > 15:
+        grid_bonus += 5.0
+    grid_bonus = min(25.0, grid_bonus)
+
+    digital_bonus = 0.0
+    fiber_score = proximity_scores.get("fiber_score", 0.0)
+    ixp_score = proximity_scores.get("ixp_score", 0.0)
+    if fiber_score > 15:
+        digital_bonus += 5.0
+    elif fiber_score > 8:
+        digital_bonus += 3.0
+    if ixp_score > 8:
+        digital_bonus += 5.0
+    elif ixp_score > 4:
+        digital_bonus += 2.0
+    digital_bonus = min(10.0, digital_bonus)
+
+    water_bonus = 0.0
+    water_score = proximity_scores.get("water_score", 0.0)
+    if water_score > 10:
+        water_bonus = 5.0
+    elif water_score > 5:
+        water_bonus = 3.0
+    elif water_score > 2:
+        water_bonus = 1.0
+
+    return grid_bonus + digital_bonus + water_bonus
+
+
+def calculate_enhanced_investment_rating(
+    project: Dict[str, Any],
+    proximity_scores: Dict[str, float],
+    persona: Optional[PersonaType] = None,
+) -> Dict[str, Any]:
+    if persona is not None:
+        return calculate_persona_weighted_score(project, proximity_scores, persona)
+
+    base_score = calculate_base_investment_score_renewable(project)
+    infrastructure_bonus = calculate_infrastructure_bonus_renewable(proximity_scores)
+    total_internal_score = min(100.0, base_score + infrastructure_bonus)
+    display_rating = total_internal_score / 10.0
+    color = get_color_from_score(total_internal_score)
+    description = get_rating_description(total_internal_score)
+
+    return {
+        "base_investment_score": round(base_score / 10.0, 1),
+        "infrastructure_bonus": round(infrastructure_bonus / 10.0, 1),
+        "investment_rating": round(display_rating, 1),
+        "rating_description": description,
+        "color_code": color,
+        "nearest_infrastructure": proximity_scores.get("nearest_distances", {}),
+        "internal_total_score": round(total_internal_score, 1),
+        "scoring_methodology": "Traditional renewable energy scoring (10-100 internal, 1.0-10.0 display)",
+    }
+
+
+def calculate_best_customer_match(project: Dict[str, Any], proximity_scores: Dict[str, float]) -> Dict[str, Any]:
+    customer_scores: Dict[str, float] = {}
+    for persona in ["hyperscaler", "colocation", "edge_computing"]:
+        capacity_mw = project.get("capacity_mw", 0)
+        capacity_range = PERSONA_CAPACITY_RANGES[persona]
+        if capacity_range["min"] <= capacity_mw <= capacity_range["max"]:
+            scoring_result = calculate_persona_weighted_score(project, proximity_scores, persona)  # type: ignore[arg-type]
+            customer_scores[persona] = scoring_result["investment_rating"]
+        else:
+            customer_scores[persona] = 2.0
+
+    best_customer = max(customer_scores.keys(), key=lambda key: customer_scores[key])
+    best_score = customer_scores[best_customer]
+
+    return {
+        "best_customer_match": best_customer,
+        "customer_match_scores": customer_scores,
+        "best_match_score": round(best_score, 1),
+        "capacity_mw": project.get("capacity_mw", 0),
+        "suitable_customers": [persona for persona, score in customer_scores.items() if score >= 6.0],
+    }
+
+
+def filter_projects_by_persona_capacity(projects: List[Dict[str, Any]], persona: PersonaType) -> List[Dict[str, Any]]:
+    capacity_range = PERSONA_CAPACITY_RANGES[persona]
+    filtered = []
+    for project in projects:
+        capacity_mw = project.get("capacity_mw", 0)
+        if capacity_range["min"] <= capacity_mw <= capacity_range["max"]:
+            filtered.append(project)
+    return filtered
+
+
+async def calculate_proximity_scores_batch(projects: List[Dict[str, Any]]) -> List[Dict[str, float]]:
+    if not projects:
+        return []
+
+    catalog = await INFRASTRUCTURE_CACHE.get_catalog()
+    results: List[Dict[str, float]] = []
+
+    for project in projects:
+        project_lat = _coerce_float(project.get("latitude"))
+        project_lon = _coerce_float(project.get("longitude"))
+        if project_lat is None or project_lon is None:
+            continue
+
+        proximity_scores: Dict[str, float] = {
+            "substation_score": 0.0,
+            "transmission_score": 0.0,
+            "fiber_score": 0.0,
+            "ixp_score": 0.0,
+            "water_score": 0.0,
+            "total_proximity_bonus": 0.0,
+            "nearest_distances": {},
+        }
+
+        nearest_distances: Dict[str, float] = {}
+
+        substation = _nearest_point(
+            catalog.substations_index,
+            catalog.substations,
+            project_lat,
+            project_lon,
+            INFRASTRUCTURE_SEARCH_RADIUS_KM["substation"],
+        )
+        if substation:
+            distance, _ = substation
+            proximity_scores["substation_score"] = exponential_score(distance, 30.0)
+            nearest_distances["substation_km"] = round(distance, 1)
+
+        transmission = _nearest_line(
+            catalog.transmission_index,
+            catalog.transmission_lines,
+            project_lat,
+            project_lon,
+            INFRASTRUCTURE_SEARCH_RADIUS_KM["transmission"],
+        )
+        if transmission:
+            distance, _ = transmission
+            proximity_scores["transmission_score"] = exponential_score(distance, 30.0)
+            nearest_distances["transmission_km"] = round(distance, 1)
+
+        fiber = _nearest_line(
+            catalog.fiber_index,
+            catalog.fiber_cables,
+            project_lat,
+            project_lon,
+            INFRASTRUCTURE_SEARCH_RADIUS_KM["fiber"],
+        )
+        if fiber:
+            distance, _ = fiber
+            proximity_scores["fiber_score"] = exponential_score(distance, 15.0)
+            nearest_distances["fiber_km"] = round(distance, 1)
+
+        ixp = _nearest_point(
+            catalog.ixp_index,
+            catalog.internet_exchange_points,
+            project_lat,
+            project_lon,
+            INFRASTRUCTURE_SEARCH_RADIUS_KM["ixp"],
+        )
+        if ixp:
+            distance, _ = ixp
+            proximity_scores["ixp_score"] = exponential_score(distance, 40.0)
+            nearest_distances["ixp_km"] = round(distance, 1)
+
+        water_point = _nearest_point(
+            catalog.water_point_index,
+            catalog.water_points,
+            project_lat,
+            project_lon,
+            INFRASTRUCTURE_SEARCH_RADIUS_KM["water"],
+        )
+        water_line = _nearest_line(
+            catalog.water_line_index,
+            catalog.water_lines,
+            project_lat,
+            project_lon,
+            INFRASTRUCTURE_SEARCH_RADIUS_KM["water"],
+        )
+        water_candidates: List[Tuple[float, str]] = []
+        if water_point:
+            water_candidates.append((water_point[0], "water_point"))
+        if water_line:
+            water_candidates.append((water_line[0], "water_line"))
+        if water_candidates:
+            distance, _ = min(water_candidates, key=lambda item: item[0])
+            proximity_scores["water_score"] = exponential_score(distance, 25.0)
+            nearest_distances["water_km"] = round(distance, 1)
+
+        proximity_scores["nearest_distances"] = nearest_distances
+        proximity_scores["total_proximity_bonus"] = (
+            proximity_scores["substation_score"]
+            + proximity_scores["transmission_score"]
+            + proximity_scores["fiber_score"]
+            + proximity_scores["ixp_score"]
+            + proximity_scores["water_score"]
+        )
+
+        results.append(proximity_scores)
+
+    return results
+
+def calculate_rating_distribution(features: List[Dict[str, Any]]) -> Dict[str, int]:
+    distribution = {
+        "excellent": 0,
+        "very_good": 0,
+        "good": 0,
+        "above_average": 0,
+        "average": 0,
+        "below_average": 0,
+        "poor": 0,
+        "very_poor": 0,
+        "bad": 0,
+    }
+    for feature in features:
+        rating = feature.get("properties", {}).get("investment_rating", 0)
+        if rating >= 9.0:
+            distribution["excellent"] += 1
+        elif rating >= 8.0:
+            distribution["very_good"] += 1
+        elif rating >= 7.0:
+            distribution["good"] += 1
+        elif rating >= 6.0:
+            distribution["above_average"] += 1
+        elif rating >= 5.0:
+            distribution["average"] += 1
+        elif rating >= 4.0:
+            distribution["below_average"] += 1
+        elif rating >= 3.0:
+            distribution["poor"] += 1
+        elif rating >= 2.0:
+            distribution["very_poor"] += 1
+        else:
+            distribution["bad"] += 1
+    return distribution
+
+
+@app.get("/")
+async def root() -> Dict[str, str]:
+    return {"message": "Infranodal API v2.1 with Persona-Based Scoring", "status": "active"}
+
+
+@app.get("/health")
+async def health() -> Dict[str, Any]:
+    try:
+        print("🔄 Testing database connection...")
+        data = await query_supabase("renewable_projects?select=count")
+        count = len(data)
+        print(f"✅ Database connected: {count} records")
+        return {"status": "healthy", "database": "connected", "projects": count}
+    except Exception as exc:  # pragma: no cover - diagnostic logging
+        print(f"❌ Database error: {exc}")
+        return {"status": "degraded", "database": "disconnected", "error": str(exc)}
+
+
+@app.get("/api/projects")
+async def get_projects(
+    limit: int = Query(5000),
+    technology: Optional[str] = None,
+    country: Optional[str] = None,
+    persona: Optional[PersonaType] = Query(None, description="Data center persona for custom scoring"),
+) -> List[Dict[str, Any]]:
+    query_parts = ["renewable_projects?select=*"]
+    filters = []
+    if technology:
+        filters.append(f"technology_type.ilike.%{technology}%")
+    if country:
+        filters.append(f"country.ilike.%{country}%")
+    if filters:
+        query_parts.extend(filters)
+    endpoint = "&".join(query_parts)
+    projects = await query_supabase(endpoint, limit=limit)
+
+    for project in projects:
+        dummy_proximity = {
+            "substation_score": 0.0,
+            "transmission_score": 0.0,
+            "fiber_score": 0.0,
+            "ixp_score": 0.0,
+            "water_score": 0.0,
+            "nearest_distances": {},
+        }
+        if persona:
+            rating_result = calculate_persona_weighted_score(project, dummy_proximity, persona)
+        else:
+            rating_result = calculate_enhanced_investment_rating(project, dummy_proximity)
+        project.update(
+            {
+                "investment_rating": rating_result["investment_rating"],
+                "rating_description": rating_result["rating_description"],
+                "color_code": rating_result["color_code"],
+                "component_scores": rating_result.get("component_scores"),
+                "weighted_contributions": rating_result.get("weighted_contributions"),
+                "persona": rating_result.get("persona"),
+                "base_score": rating_result.get("base_investment_score", rating_result["investment_rating"]),
+                "infrastructure_bonus": rating_result.get("infrastructure_bonus", 0.0),
+            }
+        )
+    return projects
+
+
+@app.get("/api/projects/geojson")
+async def get_geojson(
+    persona: Optional[PersonaType] = Query(None, description="Data center persona for custom scoring"),
+) -> Dict[str, Any]:
+    projects = await query_supabase("renewable_projects?select=*", limit=500)
+    features: List[Dict[str, Any]] = []
+
+    for project in projects:
+        if not project.get("longitude") or not project.get("latitude"):
+            continue
+        dummy_proximity = {
+            "substation_score": 0.0,
+            "transmission_score": 0.0,
+            "fiber_score": 0.0,
+            "ixp_score": 0.0,
+            "water_score": 0.0,
+            "nearest_distances": {},
+        }
+        if persona:
+            rating_result = calculate_persona_weighted_score(project, dummy_proximity, persona)
+        else:
+            rating_result = calculate_enhanced_investment_rating(project, dummy_proximity)
+
+        features.append(
+            {
+                "type": "Feature",
+                "geometry": {
+                    "type": "Point",
+                    "coordinates": [project["longitude"], project["latitude"]],
+                },
+                "properties": {
+                    "ref_id": project["ref_id"],
+                    "site_name": project["site_name"],
+                    "technology_type": project["technology_type"],
+                    "operator": project.get("operator"),
+                    "capacity_mw": project.get("capacity_mw"),
+                    "county": project.get("county"),
+                    "country": project.get("country"),
+                    "investment_rating": rating_result["investment_rating"],
+                    "rating_description": rating_result["rating_description"],
+                    "color_code": rating_result["color_code"],
+                    "component_scores": rating_result.get("component_scores"),
+                    "weighted_contributions": rating_result.get("weighted_contributions"),
+                    "persona": rating_result.get("persona"),
+                    "base_score": rating_result.get("base_investment_score", rating_result["investment_rating"]),
+                    "infrastructure_bonus": rating_result.get("infrastructure_bonus", 0.0),
+                },
+            }
+        )
+
+    return {"type": "FeatureCollection", "features": features}
+
+
+@app.post("/api/user-sites/score")
+async def score_user_sites(
+    sites: List[UserSite],
+    persona: Optional[PersonaType] = Query(None, description="Data center persona for custom scoring"),
+) -> Dict[str, Any]:
+    if not sites:
+        raise HTTPException(400, "No sites provided")
+
+    for index, site in enumerate(sites):
+        if not (49.8 <= site.latitude <= 60.9) or not (-10.8 <= site.longitude <= 2.0):
+            raise HTTPException(400, f"Site {index + 1}: Coordinates outside UK bounds")
+        if not (5 <= site.capacity_mw <= 500):
+            raise HTTPException(400, f"Site {index + 1}: Capacity must be between 5-500 MW")
+        if not (2025 <= site.commissioning_year <= 2035):
+            raise HTTPException(400, f"Site {index + 1}: Commissioning year must be between 2025-2035")
+
+    scoring_mode = "persona-based" if persona else "renewable energy"
+    print(f"🔄 Scoring {len(sites)} user-submitted sites with {scoring_mode.upper()} system...")
+    start_time = time.time()
+
+    sites_for_calc: List[Dict[str, Any]] = []
+    for site in sites:
+        sites_for_calc.append(
+            {
+                "site_name": site.site_name,
+                "technology_type": site.technology_type,
+                "capacity_mw": site.capacity_mw,
+                "latitude": site.latitude,
+                "longitude": site.longitude,
+                "commissioning_year": site.commissioning_year,
+                "is_btm": site.is_btm,
+                "development_status_short": site.development_status_short or "planning",
+                "capacity_factor": site.capacity_factor,
+            }
+        )
+
+    proximity_scores = await calculate_proximity_scores_batch(sites_for_calc)
+
+    scored_sites: List[Dict[str, Any]] = []
+    for index, site_data in enumerate(sites_for_calc):
+        prox_scores = (
+            proximity_scores[index]
+            if index < len(proximity_scores)
+            else {
+                "substation_score": 0.0,
+                "transmission_score": 0.0,
+                "fiber_score": 0.0,
+                "ixp_score": 0.0,
+                "water_score": 0.0,
+                "total_proximity_bonus": 0.0,
+                "nearest_distances": {},
+            }
+        )
+        if persona:
+            rating_result = calculate_persona_weighted_score(site_data, prox_scores, persona)
+        else:
+            rating_result = calculate_enhanced_investment_rating(site_data, prox_scores)
+
+        scored_sites.append(
+            {
+                "site_name": site_data["site_name"],
+                "technology_type": site_data["technology_type"],
+                "capacity_mw": site_data["capacity_mw"],
+                "commissioning_year": site_data["commissioning_year"],
+                "is_btm": site_data["is_btm"],
+                "coordinates": [site_data["longitude"], site_data["latitude"]],
+                "investment_rating": rating_result["investment_rating"],
+                "rating_description": rating_result["rating_description"],
+                "color_code": rating_result["color_code"],
+                "component_scores": rating_result.get("component_scores"),
+                "weighted_contributions": rating_result.get("weighted_contributions"),
+                "persona": rating_result.get("persona"),
+                "base_score": rating_result.get("base_investment_score", rating_result["investment_rating"]),
+                "infrastructure_bonus": rating_result.get("infrastructure_bonus", 0.0),
+                "nearest_infrastructure": rating_result["nearest_infrastructure"],
+                "methodology": f"{scoring_mode} scoring system",
+            }
+        )
+
+    processing_time = time.time() - start_time
+    print(f"✅ User sites scored with {scoring_mode.upper()} SYSTEM in {processing_time:.2f}s")
+
+    return {
+        "sites": scored_sites,
+        "metadata": {
+            "scoring_system": f"{scoring_mode} - 1.0-10.0 Investment Rating Scale",
+            "persona": persona,
+            "processing_time_seconds": round(processing_time, 2),
+            "algorithm_version": "2.1 - Persona-Based Infrastructure Proximity Enhanced",
+            "rating_scale": {
+                "9.0-10.0": "Excellent - Premium investment opportunity",
+                "8.0-8.9": "Very Good - Strong investment potential",
+                "7.0-7.9": "Good - Solid investment opportunity",
+                "6.0-6.9": "Above Average - Moderate investment potential",
+                "5.0-5.9": "Average - Standard investment opportunity",
+                "4.0-4.9": "Below Average - Limited investment appeal",
+                "3.0-3.9": "Poor - Significant investment challenges",
+                "2.0-2.9": "Very Poor - High risk investment",
+                "1.0-1.9": "Bad - Unfavorable investment conditions",
+            },
+        },
+    }
+
+
+@app.get("/api/projects/enhanced")
+async def get_enhanced_geojson(
+    limit: int = Query(5000, description="Number of projects to process"),
+    persona: Optional[PersonaType] = Query(None, description="Data center persona for custom scoring"),
+    apply_capacity_filter: bool = Query(True, description="Filter projects by persona capacity requirements"),
+    custom_weights: Optional[str] = Query(None, description="JSON string of custom weights (overrides persona)"),
+    scoring_method: Literal["weighted_sum", "topsis"] = Query(
+        "weighted_sum",
+        description="Scoring method to apply (weighted_sum or topsis)",
+    ),
+    dc_demand_mw: Optional[float] = Query(None, description="DC facility demand in MW for capacity gating"),
+    source_table: str = Query(
+        "renewable_projects",
+        description="Source table - will be demand_sites for power devs in future",
+    ),
+
+    # NEW: User's price budget
+    user_max_price_mwh: Optional[float] = Query(
+        None,
+        description="User's maximum acceptable power price (£/MWh) for price_sensitivity scoring",
+    ),
+) -> Dict[str, Any]:
+    start_time = time.time()
+    parsed_custom_weights = None
+    if custom_weights:
+        try:
+            parsed_custom_weights = json.loads(custom_weights)
+            total = sum(parsed_custom_weights.values())
+            if total and abs(total - 1.0) > 0.01:
+                parsed_custom_weights = {key: value / total for key, value in parsed_custom_weights.items()}
+        except (json.JSONDecodeError, AttributeError):
+            parsed_custom_weights = None
+
+    active_scoring_method = scoring_method.lower()
+    use_topsis = active_scoring_method == "topsis"
+    scoring_mode = "custom weights" if parsed_custom_weights else ("persona-based" if persona else "renewable energy")
+    print(
+        "🚀 ENHANCED ENDPOINT WITH "
+        f"{scoring_mode.upper()} SCORING [{active_scoring_method.upper()}] - Processing {limit} projects..."
+    )
+
+    try:
+        projects = await query_supabase(f"{source_table}?select=*", limit=limit)
+        print(f"✅ Loaded {len(projects)} projects from {source_table}")
+        if source_table != "renewable_projects":
+            print(f"⚠️ Note: {source_table} table requested but using renewable_projects as placeholder")
+        if persona and apply_capacity_filter:
+            original_count = len(projects)
+            projects = filter_projects_by_persona_capacity(projects, persona)
+            print(f"🎯 Filtered to {len(projects)} projects for {persona} (was {original_count})")
+        if persona:
+            dc_thresholds = {"hyperscaler": 50.0, "colocation": 5.0, "edge_computing": 1.0}
+            min_capacity = dc_thresholds.get(persona, 1.0)
+            capacity_gated: List[Dict[str, Any]] = []
+            for project in projects:
+                project_capacity = project.get("capacity_mw", 0) or 0
+                if project_capacity >= min_capacity * 0.9:
+                    capacity_gated.append(project)
+            if len(capacity_gated) != len(projects):
+                print(
+                    f"⚡ Capacity gating: {len(capacity_gated)}/{len(projects)} projects meet minimum capacity for {persona}"
+                )
+            projects = capacity_gated
+    except Exception as exc:
+        print(f"❌ Database error: {exc}")
+        return {"error": "Database connection failed", "type": "FeatureCollection", "features": []}
+        # Continuation of get_enhanced_geojson function
+    
+    valid_projects = [project for project in projects if project.get("longitude") and project.get("latitude")]
+    print(f"📍 {len(valid_projects)} projects have valid coordinates")
+    if not valid_projects:
+        return {"type": "FeatureCollection", "features": [], "metadata": {"error": "No projects with valid coordinates"}}
+
+    try:
+        print("🔄 Starting batch proximity calculation...")
+        batch_start = time.time()
+        all_proximity_scores = await calculate_proximity_scores_batch(valid_projects)
+        batch_time = time.time() - batch_start
+        print(f"✅ Batch proximity calculation completed in {batch_time:.2f}s")
+    except Exception as exc:  # pragma: no cover - fallback path
+        print(f"❌ Error in batch proximity calculation: {exc}")
+        all_proximity_scores = [
+            {
+                "substation_score": 0.0,
+                "transmission_score": 0.0,
+                "fiber_score": 0.0,
+                "ixp_score": 0.0,
+                "water_score": 0.0,
+                "total_proximity_bonus": 0.0,
+                "nearest_distances": {},
+            }
+            for _ in valid_projects
+        ]
+
+    def get_proximity_scores_for_index(idx: int) -> Dict[str, float]:
+        if idx < len(all_proximity_scores):
+            return all_proximity_scores[idx]
+        return {
+            "substation_score": 0.0,
+            "transmission_score": 0.0,
+            "fiber_score": 0.0,
+            "ixp_score": 0.0,
+            "water_score": 0.0,
+            "total_proximity_bonus": 0.0,
+            "nearest_distances": {},
+        }
+
+    # TOPSIS-specific variables
+    topsis_component_scores: List[Dict[str, float]] = []
+    topsis_results: List[Dict[str, Any]] = []
+    topsis_ideal_solution: Dict[str, float] = {}
+    topsis_anti_ideal_solution: Dict[str, float] = {}
+    weights_for_topsis: Dict[str, float] = {}
+    topsis_persona_label: Optional[str] = persona
+    persona_for_components: Optional[str] = persona if persona else None
+
+    if use_topsis:
+        # Determine weights for TOPSIS
+        if parsed_custom_weights:
+            weights_for_topsis = parsed_custom_weights
+            persona_for_components = "custom"
+            topsis_persona_label = persona or "custom"
+        elif persona:
+            weights_for_topsis = PERSONA_WEIGHTS[persona]
+            persona_for_components = persona
+            topsis_persona_label = persona
+        else:
+            topsis_persona_label = "hyperscaler"
+            weights_for_topsis = PERSONA_WEIGHTS[topsis_persona_label]
+            persona_for_components = topsis_persona_label
+            print(
+                "⚠️ TOPSIS requested without persona/custom weights; defaulting to hyperscaler persona weights"
+            )
+
+        # Collect component scores for all projects
+        for index, project in enumerate(valid_projects):
+            proximity_scores = get_proximity_scores_for_index(index)
+            component_scores = build_persona_component_scores(
+                project,
+                proximity_scores,
+                persona_for_components,
+                user_max_price_mwh=user_max_price_mwh,
+            )
+            topsis_component_scores.append(component_scores)
+
+        # Calculate TOPSIS scores
+        topsis_output = calculate_persona_topsis_score(topsis_component_scores, weights_for_topsis)
+        topsis_results = topsis_output.get("scores", []) if topsis_output else []
+        topsis_ideal_solution = topsis_output.get("ideal_solution", {}) if topsis_output else {}
+        topsis_anti_ideal_solution = topsis_output.get("anti_ideal_solution", {}) if topsis_output else {}
+
+    features: List[Dict[str, Any]] = []
+    for index, project in enumerate(valid_projects):
+        try:
+            proximity_scores = get_proximity_scores_for_index(index)
+            
+            if use_topsis:
+                # TOPSIS scoring path
+                component_scores = (
+                    topsis_component_scores[index]
+                    if index < len(topsis_component_scores)
+                    else build_persona_component_scores(
+                        project,
+                        proximity_scores,
+                        persona_for_components,
+                        user_max_price_mwh=user_max_price_mwh,
+                    )
+                )
+                topsis_info = topsis_results[index] if index < len(topsis_results) else None
+                
+                if not topsis_info:
+                    # Fallback to weighted sum if TOPSIS fails
+                    if parsed_custom_weights:
+                        rating_result = calculate_custom_weighted_score(
+                            project, proximity_scores, parsed_custom_weights
+                        )
+                    elif persona:
+                        rating_result = calculate_persona_weighted_score(
+                            project, proximity_scores, persona, "demand", user_max_price_mwh
+                        )
+                    else:
+                        rating_result = calculate_enhanced_investment_rating(project, proximity_scores)
+                else:
+                    # Use TOPSIS results
+                    closeness = topsis_info.get("closeness_coefficient", 0.0)
+                    internal_total_score = 10.0 + closeness * 90.0
+                    display_rating = round(internal_total_score / 10.0, 1)
+                    color = get_color_from_score(internal_total_score)
+                    description = get_rating_description(internal_total_score)
+                    
+                    component_scores_rounded = {
+                        key: round(value, 1) for key, value in component_scores.items()
+                    }
+                    weighted_contributions = {
+                        key: round(component_scores.get(key, 0.0) * weights_for_topsis.get(key, 0.0), 1)
+                        for key in component_scores
+                    }
+                    
+                    rating_result = {
+                        "investment_rating": display_rating,
+                        "rating_description": description,
+                        "color_code": color,
+                        "component_scores": component_scores_rounded,
+                        "weighted_contributions": weighted_contributions,
+                        "persona": topsis_persona_label,
+                        "persona_weights": weights_for_topsis,
+                        "internal_total_score": round(internal_total_score, 1),
+                        "nearest_infrastructure": proximity_scores.get("nearest_distances", {}),
+                        "topsis_metrics": {
+                            "distance_to_ideal": topsis_info.get("distance_to_ideal"),
+                            "distance_to_anti_ideal": topsis_info.get("distance_to_anti_ideal"),
+                            "closeness_coefficient": closeness,
+                            "weighted_normalized_scores": topsis_info.get("weighted_normalized_scores"),
+                            "normalized_scores": topsis_info.get("normalized_scores"),
+                        },
+                        "scoring_methodology": "Persona TOPSIS scoring (closeness scaled to 1-10)",
+                    }
+            else:
+                # Traditional weighted sum scoring
+                if parsed_custom_weights:
+                    rating_result = calculate_custom_weighted_score(
+                        project, proximity_scores, parsed_custom_weights
+                    )
+                elif persona:
+                    rating_result = calculate_persona_weighted_score(
+                        project,
+                        proximity_scores,
+                        persona,
+                        "demand",
+                        user_max_price_mwh,
+                    )
+                else:
+                    rating_result = calculate_enhanced_investment_rating(project, proximity_scores)
+
+            # Build feature properties
+            properties: Dict[str, Any] = {
+                "ref_id": project["ref_id"],
+                "site_name": project["site_name"],
+                "technology_type": project["technology_type"],
+                "operator": project.get("operator"),
+                "capacity_mw": project.get("capacity_mw"),
+                "development_status_short": project.get("development_status_short"),
+                "county": project.get("county"),
+                "country": project.get("country"),
+                "investment_rating": rating_result["investment_rating"],
+                "rating_description": rating_result["rating_description"],
+                "color_code": rating_result["color_code"],
+                "component_scores": rating_result.get("component_scores"),
+                "weighted_contributions": rating_result.get("weighted_contributions"),
+                "nearest_infrastructure": rating_result["nearest_infrastructure"],
+                "persona": rating_result.get("persona"),
+                "persona_weights": rating_result.get("persona_weights"),
+                "base_score": rating_result.get("base_investment_score", rating_result["investment_rating"]),
+                "infrastructure_bonus": rating_result.get("infrastructure_bonus", 0.0),
+                "internal_total_score": rating_result.get("internal_total_score"),
+            }
+
+            # Add TOPSIS-specific metrics if using TOPSIS
+            if use_topsis and "topsis_metrics" in rating_result:
+                properties["topsis_metrics"] = rating_result["topsis_metrics"]
+                properties["scoring_methodology"] = rating_result.get("scoring_methodology")
+
+            features.append(
+                {
+                    "type": "Feature",
+                    "geometry": {
+                        "type": "Point",
+                        "coordinates": [project["longitude"], project["latitude"]],
+                    },
+                    "properties": properties,
+                }
+            )
+        except Exception as exc:  # pragma: no cover - per-project failure fallback
+            print(f"❌ Error processing project {index + 1}: {exc}")
+            features.append(
+                {
+                    "type": "Feature",
+                    "geometry": {
+                        "type": "Point",
+                        "coordinates": [project["longitude"], project["latitude"]],
+                    },
+                    "properties": {
+                        "ref_id": project["ref_id"],
+                        "site_name": project["site_name"],
+                        "operator": project.get("operator"),
+                        "technology_type": project["technology_type"],
+                        "capacity_mw": project.get("capacity_mw"),
+                        "county": project.get("county"),
+                        "country": project.get("country"),
+                        "investment_rating": 5.0,
+                        "rating_description": "Average",
+                        "color_code": "#FFFF00",
+                        "nearest_infrastructure": {},
+                    },
+                }
+            )
+
+    processing_time = time.time() - start_time
+    if persona:
+        print(
+            f"🎯 PERSONA-BASED SCORING ({persona.upper()}) COMPLETE: {len(features)} features in {processing_time:.2f}s"
+        )
+    else:
+        print(f"🎯 RENEWABLE ENERGY SCORING COMPLETE: {len(features)} features in {processing_time:.2f}s")
+
+    # Build metadata
+    metadata: Dict[str, Any] = {
+        "scoring_system": f"{scoring_mode} - 1.0-10.0 display scale",
+        "scoring_method": active_scoring_method,
+        "persona": persona,
+        "processing_time_seconds": round(processing_time, 2),
+        "projects_processed": len(features),
+        "algorithm_version": "2.1 - Persona-Based Infrastructure Scoring",
+        "performance_optimization": "Cached infrastructure + batch proximity scoring",
+        "rating_distribution": calculate_rating_distribution(features),
+        "rating_scale_guide": {
+            "excellent": "9.0-10.0",
+            "very_good": "8.0-8.9",
+            "good": "7.0-7.9",
+            "above_average": "6.0-6.9",
+            "average": "5.0-5.9",
+            "below_average": "4.0-4.9",
+        },
+    }
+
+    # Add TOPSIS-specific metadata if using TOPSIS
+    if use_topsis:
+        metadata.update(
+            {
+                "topsis_ideal_solution": {
+                    key: round(value, 6) for key, value in topsis_ideal_solution.items()
+                },
+                "topsis_anti_ideal_solution": {
+                    key: round(value, 6) for key, value in topsis_anti_ideal_solution.items()
+                },
+                "topsis_persona_reference": topsis_persona_label,
+            }
+        )
+
+    return {"type": "FeatureCollection", "features": features, "metadata": metadata}
+
+
+@app.get("/api/infrastructure/transmission")
+async def get_transmission_lines() -> Dict[str, Any]:
+    lines = await query_supabase("transmission_lines?select=*")
+    features: List[Dict[str, Any]] = []
+    for line in lines or []:
+        if not line.get("path_coordinates"):
+            continue
+        try:
+            coordinates = json.loads(line["path_coordinates"])
+        except (TypeError, json.JSONDecodeError):
+            continue
+        features.append(
+            {
+                "type": "Feature",
+                "geometry": {"type": "LineString", "coordinates": coordinates},
+                "properties": {
+                    "name": line.get("line_name"),
+                    "voltage_kv": line.get("voltage_kv"),
+                    "operator": line.get("operator"),
+                    "type": "transmission_line",
+                },
+            }
+        )
+    return {"type": "FeatureCollection", "features": features}
+
+
+@app.get("/api/infrastructure/substations")
+async def get_substations() -> Dict[str, Any]:
+    stations = await query_supabase("substations?select=*")
+    features: List[Dict[str, Any]] = []
+    for station in stations or []:
+        lat = station.get("Lat") or station.get("latitude")
+        lon = station.get("Long") or station.get("longitude")
+        if lat is None or lon is None:
+            continue
+        features.append(
+            {
+                "type": "Feature",
+                "geometry": {"type": "Point", "coordinates": [lon, lat]},
+                "properties": {
+                    "name": station.get("SUBST_NAME"),
+                    "operator": station.get("COMPANY"),
+                    "voltage_kv": station.get("VOLTAGE_HIGH"),
+                    "capacity_mva": station.get("capacity_mva"),
+                    "constraint_status": station.get("CONSTRAINT STATUS"),
+                    "type": "substation",
+                },
+            }
+        )
+    return {"type": "FeatureCollection", "features": features}
+
+
+@app.get("/api/infrastructure/gsp")
+async def get_gsp_boundaries() -> Dict[str, Any]:
+    boundaries = await query_supabase("electrical_grid?type=eq.gsp_boundary&select=*")
+    features: List[Dict[str, Any]] = []
+    for boundary in boundaries or []:
+        geometry = boundary.get("geometry")
+        if not geometry:
+            continue
+        if isinstance(geometry, str):
+            try:
+                geometry = json.loads(geometry)
+            except json.JSONDecodeError:
+                continue
+        features.append(
+            {
+                "type": "Feature",
+                "geometry": geometry,
+                "properties": {
+                    "name": boundary.get("name"),
+                    "operator": boundary.get("operator", "NESO"),
+                    "type": "gsp_boundary",
+                },
+            }
+        )
+    return {"type": "FeatureCollection", "features": features}
+
+
+@app.get("/api/infrastructure/fiber")
+async def get_fiber_cables() -> Dict[str, Any]:
+    cables = await query_supabase("fiber_cables?select=*")
+    features: List[Dict[str, Any]] = []
+    for cable in cables or []:
+        if not cable.get("route_coordinates"):
+            continue
+        try:
+            coordinates = json.loads(cable["route_coordinates"])
+        except (TypeError, json.JSONDecodeError):
+            continue
+        features.append(
+            {
+                "type": "Feature",
+                "geometry": {"type": "LineString", "coordinates": coordinates},
+                "properties": {
+                    "name": cable.get("cable_name"),
+                    "operator": cable.get("operator"),
+                    "cable_type": cable.get("cable_type"),
+                    "type": "fiber_cable",
+                },
+            }
+        )
+    return {"type": "FeatureCollection", "features": features}
+
+
+@app.get("/api/infrastructure/tnuos")
+async def get_tnuos_zones() -> Dict[str, Any]:
+    zones = await query_supabase("tnuos_zones?tariff_year=eq.2024-25&select=*")
+    features: List[Dict[str, Any]] = []
+    for zone in zones or []:
+        geometry = zone.get("geometry")
+        if not geometry:
+            continue
+        if isinstance(geometry, str):
+            try:
+                geometry = json.loads(geometry)
+            except json.JSONDecodeError:
+                continue
+        features.append(
+            {
+                "type": "Feature",
+                "geometry": geometry,
+                "properties": {
+                    "zone_id": zone.get("zone_id"),
+                    "zone_name": zone.get("zone_name"),
+                    "tariff_pounds_per_kw": zone.get("generation_tariff_pounds_per_kw"),
+                    "tariff_year": zone.get("tariff_year"),
+                    "effective_from": zone.get("effective_from"),
+                    "type": "tnuos_zone",
+                },
+            }
+        )
+    return {"type": "FeatureCollection", "features": features}
+
+
+@app.get("/api/infrastructure/ixp")
+async def get_internet_exchanges() -> Dict[str, Any]:
+    ixps = await query_supabase("internet_exchange_points?select=*")
+    features: List[Dict[str, Any]] = []
+    for ixp in ixps or []:
+        if not ixp.get("longitude") or not ixp.get("latitude"):
+            continue
+        features.append(
+            {
+                "type": "Feature",
+                "geometry": {"type": "Point", "coordinates": [ixp["longitude"], ixp["latitude"]]},
+                "properties": {
+                    "name": ixp.get("ixp_name"),
+                    "operator": ixp.get("operator"),
+                    "city": ixp.get("city"),
+                    "networks": ixp.get("connected_networks"),
+                    "capacity_gbps": ixp.get("capacity_gbps"),
+                    "type": "ixp",
+                },
+            }
+        )
+    return {"type": "FeatureCollection", "features": features}
+
+
+@app.get("/api/infrastructure/water")
+async def get_water_resources() -> Dict[str, Any]:
+    water_sources = await query_supabase("water_resources?select=*")
+    features: List[Dict[str, Any]] = []
+    for water in water_sources or []:
+        if not water.get("coordinates"):
+            continue
+        try:
+            coordinates = json.loads(water["coordinates"])
+        except (TypeError, json.JSONDecodeError):
+            continue
+        if isinstance(coordinates, (list, tuple)) and len(coordinates) == 2 and all(
+            isinstance(coord, (int, float)) for coord in coordinates
+        ):
+            geometry = {"type": "Point", "coordinates": coordinates}
+        else:
+            geometry = {"type": "LineString", "coordinates": coordinates}
+        features.append(
+            {
+                "type": "Feature",
+                "geometry": geometry,
+                "properties": {
+                    "name": water.get("resource_name"),
+                    "resource_type": water.get("resource_type"),
+                    "water_quality": water.get("water_quality"),
+                    "flow_rate": water.get("flow_rate_liters_sec"),
+                    "capacity": water.get("capacity_million_liters"),
+                    "type": "water_resource",
+                },
+            }
+        )
+    return {"type": "FeatureCollection", "features": features}
+
+
+@app.get("/api/projects/compare-scoring")
+async def compare_scoring_systems(
+    limit: int = Query(10, description="Projects to compare"),
+    persona: PersonaType = Query("hyperscaler", description="Persona for comparison"),
+) -> Dict[str, Any]:
+    projects = await query_supabase("renewable_projects?select=*", limit=limit)
+    comparison: List[Dict[str, Any]] = []
+    for project in projects:
+        if not project.get("longitude") or not project.get("latitude"):
+            continue
+        dummy_proximity = {
+            "substation_score": 0.0,
+            "transmission_score": 0.0,
+            "fiber_score": 0.0,
+            "ixp_score": 0.0,
+            "water_score": 0.0,
+            "nearest_distances": {},
+        }
+        renewable_rating = calculate_enhanced_investment_rating(project, dummy_proximity)
+        persona_rating = calculate_persona_weighted_score(project, dummy_proximity, persona)
+        comparison.append(
+            {
+                "site_name": project.get("site_name"),
+                "capacity_mw": project.get("capacity_mw"),
+                "technology_type": project.get("technology_type"),
+                "renewable_energy_system": {
+                    "investment_rating": renewable_rating["investment_rating"],
+                    "rating_description": renewable_rating["rating_description"],
+                    "color": renewable_rating["color_code"],
+                },
+                "persona_system": {
+                    "persona": persona,
+                    "investment_rating": persona_rating["investment_rating"],
+                    "rating_description": persona_rating["rating_description"],
+                    "color": persona_rating["color_code"],
+                    "component_scores": persona_rating["component_scores"],
+                    "weighted_contributions": persona_rating["weighted_contributions"],
+                },
+            }
+        )
+    return {
+        "comparison": comparison,
+        "summary": {
+            "renewable_system": "Traditional renewable energy scoring (capacity, stage, tech)",
+            "persona_system": f"{persona} data center scoring with custom weightings",
+            "persona_weights": PERSONA_WEIGHTS[persona],
+            "migration_benefits": [
+                "Scoring tailored to specific data center requirements",
+                "Transparent component breakdown showing why sites score differently",
+                "Infrastructure priorities matching real deployment needs",
+                "Better investment decision making for specific use cases",
+            ],
+        },
+    }
+
+
+@app.post("/api/projects/power-developer-analysis")
+async def analyze_for_power_developer(
+    criteria: Dict[str, Any],
+    site_location: Optional[Dict[str, float]] = None,
+    target_persona: PersonaType = "hyperscaler",
+    limit: int = Query(150),
+) -> Dict[str, Any]:
+    source_table = "renewable_projects"
+    print(f"🔄 Power Developer Analysis - Using {source_table} as placeholder for demand sites")
+    projects = await query_supabase(f"{source_table}?select=*", limit=limit)
+
+    auto_calculated_values: Dict[str, Any] = {}
+    if site_location and criteria:
+        lat = site_location.get("lat")
+        lng = site_location.get("lng")
+        if lat is not None and lng is not None:
+            proximity_list = await calculate_proximity_scores_batch(
+                [{"latitude": lat, "longitude": lng}]
+            )
+            prox = proximity_list[0] if proximity_list else None
+            if prox and criteria.get("grid_infrastructure") == -1:
+                score = calculate_grid_infrastructure_score(prox)
+                auto_calculated_values["grid_infrastructure"] = {
+                    "score": score,
+                    "details": prox.get("nearest_distances", {}),
+                }
+                criteria["grid_infrastructure"] = score
+            if prox and criteria.get("digital_infrastructure") == -1:
+                score = calculate_digital_infrastructure_score(prox)
+                auto_calculated_values["digital_infrastructure"] = {
+                    "score": score,
+                    "details": prox.get("nearest_distances", {}),
+                }
+                criteria["digital_infrastructure"] = score
+            if prox and criteria.get("water_resources") == -1:
+                score = calculate_water_resources_score(prox)
+                auto_calculated_values["water_resources"] = {
+                    "score": score,
+                    "details": prox.get("nearest_distances", {}),
+                }
+                criteria["water_resources"] = score
+
+    return {
+        "projects": projects,
+        "criteria": criteria,
+        "auto_calculated_values": auto_calculated_values,
+        "target_persona": target_persona,
+    }
+
+
+@app.get("/api/projects/customer-match")
+async def get_customer_match_projects(
+    target_customer: PersonaType = Query("hyperscaler", description="Target customer persona"),
+    limit: int = Query(5000, description="Number of projects to analyze"),
+) -> Dict[str, Any]:
+    projects = await query_supabase("renewable_projects?select=*", limit=limit)
+    filtered_projects = filter_projects_by_persona_capacity(projects, target_customer)
+
+    customer_analysis: List[Dict[str, Any]] = []
+    for project in filtered_projects:
+        if not project.get("longitude") or not project.get("latitude"):
+            continue
+        dummy_proximity = {
+            "substation_score": 0.0,
+            "transmission_score": 0.0,
+            "fiber_score": 0.0,
+            "ixp_score": 0.0,
+            "water_score": 0.0,
+            "nearest_distances": {},
+        }
+        customer_match = calculate_best_customer_match(project, dummy_proximity)
+        target_scoring = calculate_persona_weighted_score(project, dummy_proximity, target_customer)
+        customer_analysis.append(
+            {
+                "project_id": project.get("ref_id"),
+                "site_name": project.get("site_name"),
+                "technology_type": project.get("technology_type"),
+                "capacity_mw": project.get("capacity_mw"),
+                "county": project.get("county"),
+                "coordinates": [project.get("longitude"), project.get("latitude")],
+                "target_customer": target_customer,
+                "target_customer_score": target_scoring["investment_rating"],
+                "target_customer_rating": target_scoring["rating_description"],
+                "best_customer_match": customer_match["best_customer_match"],
+                "customer_match_scores": customer_match["customer_match_scores"],
+                "suitable_customers": customer_match["suitable_customers"],
+                "component_scores": target_scoring["component_scores"],
+                "weighted_contributions": target_scoring["weighted_contributions"],
+            }
+        )
+
+    return {
+        "target_customer": target_customer,
+        "projects_analyzed": len(customer_analysis),
+        "capacity_range": PERSONA_CAPACITY_RANGES[target_customer],
+        "projects": customer_analysis,
+        "metadata": {
+            "algorithm_version": "2.3 - Bidirectional Customer Matching",
+            "total_projects_before_filtering": len(projects),
+            "projects_after_capacity_filtering": len(filtered_projects),
+        },
+    }
+
+def map_technology_type(tech_string: str):
+    if not FINANCIAL_MODEL_AVAILABLE:
+        return "solar_pv"
+    mapping = {
+        "solar": TechnologyType.SOLAR_PV,
+        "solar_pv": TechnologyType.SOLAR_PV,
+        "wind": TechnologyType.WIND,
+        "battery": TechnologyType.BATTERY,
+        "solar_battery": TechnologyType.SOLAR_BATTERY,
+        "solar_bess": TechnologyType.SOLAR_BATTERY,
+        "wind_battery": TechnologyType.WIND_BATTERY,
+    }
+    return mapping.get(tech_string.lower(), TechnologyType.SOLAR_PV)
+
+
+def create_technology_params(request: FinancialModelRequest) -> TechnologyParams:
+    return TechnologyParams(
+        capacity_mw=request.capacity_mw,
+        capex_per_mw=request.capex_per_kw * 1000,
+        opex_per_mw_year=request.opex_fix_per_mw_year,
+        degradation_rate_annual=request.degradation,
+        lifetime_years=request.project_life,
+        capacity_factor=request.capacity_factor,
+        battery_capacity_mwh=request.battery_capacity_mwh,
+        battery_capex_per_mwh=request.battery_capex_per_mwh,
+        battery_cycles_per_year=request.battery_cycles_per_year,
+    )
+
+
+def create_utility_market_prices(request: FinancialModelRequest) -> MarketPrices:
+    return MarketPrices(
+        base_power_price=request.merchant_price,
+        power_price_escalation=0.025,
+        ppa_price=request.ppa_price,
+        ppa_duration_years=request.ppa_duration,
+        ppa_escalation=request.ppa_escalation,
+        ppa_percentage=0.7,
+        capacity_payment=request.capacity_market_per_mw_year / 1000,
+        frequency_response_price=(
+            request.ancillary_per_mw_year / (8760 * 0.1) if request.ancillary_per_mw_year > 0 else 0
+        ),
+    )
+
+
+def create_btm_market_prices(request: FinancialModelRequest) -> MarketPrices:
+    annual_generation = request.capacity_mw * 8760 * request.capacity_factor
+    grid_savings_per_mwh = (
+        (request.grid_savings_factor * request.tnd_costs_per_year) / annual_generation
+        if annual_generation > 0
+        else 0
+    )
+    return MarketPrices(
+        base_power_price=request.merchant_price,
+        power_price_escalation=0.025,
+        retail_electricity_price=request.ppa_price,
+        retail_price_escalation=request.ppa_escalation,
+        grid_charges=grid_savings_per_mwh,
+        demand_charges=0,
+    )
+
+
+def extract_revenue_breakdown(cashflow_df) -> RevenueBreakdown:
+    if cashflow_df is None or len(cashflow_df) == 0:
+        return RevenueBreakdown(energyRev=0, capacityRev=0, ancillaryRev=0, gridSavings=0, opexTotal=0)
+    operating_years = cashflow_df[cashflow_df["year"] > 0]
+    energy_rev = 0.0
+    capacity_rev = 0.0
+    ancillary_rev = 0.0
+    grid_savings = 0.0
+    opex_total = operating_years["opex"].sum() if "opex" in operating_years.columns else 0.0
+    for column in operating_years.columns:
+        if not column.startswith("revenue_"):
+            continue
+        values = operating_years[column].sum()
+        if "ppa" in column or "merchant" in column or "energy_savings" in column:
+            energy_rev += values
+        elif "capacity" in column:
+            capacity_rev += values
+        elif "frequency_response" in column or "ancillary" in column:
+            ancillary_rev += values
+        elif "grid_charges" in column:
+            grid_savings += values
+    return RevenueBreakdown(
+        energyRev=energy_rev,
+        capacityRev=capacity_rev,
+        ancillaryRev=ancillary_rev,
+        gridSavings=grid_savings,
+        opexTotal=opex_total,
+    )
+
+
+@app.post("/api/financial-model", response_model=FinancialModelResponse)
+async def calculate_financial_model(request: FinancialModelRequest) -> FinancialModelResponse:
+    if not FINANCIAL_MODEL_AVAILABLE:
+        raise HTTPException(500, "Financial model not available - renewable_model.py not found")
+    try:
+        print(f"🔄 Processing financial model request: {request.technology}, {request.capacity_mw}MW")
+        tech_params = create_technology_params(request)
+        financial_assumptions = FinancialAssumptions(
+            discount_rate=request.discount_rate,
+            inflation_rate=request.inflation_rate,
+            tax_rate=request.tax_rate,
+        )
+        tech_type = map_technology_type(request.technology)
+        utility_prices = create_utility_market_prices(request)
+        utility_model = RenewableFinancialModel(
+            project_name="Utility Scale Analysis",
+            technology_type=tech_type,
+            project_type=ProjectType.UTILITY_SCALE,
+            market_region=MarketRegion.UK,
+            technology_params=tech_params,
+            market_prices=utility_prices,
+            financial_assumptions=financial_assumptions,
+        )
+        btm_prices = create_btm_market_prices(request)
+        btm_model = RenewableFinancialModel(
+            project_name="Behind-the-Meter Analysis",
+            technology_type=tech_type,
+            project_type=ProjectType.BEHIND_THE_METER,
+            market_region=MarketRegion.UK,
+            technology_params=tech_params,
+            market_prices=btm_prices,
+            financial_assumptions=financial_assumptions,
+        )
+        print("🔄 Running utility-scale analysis...")
+        utility_results = utility_model.run_analysis()
+        print("🔄 Running behind-the-meter analysis...")
+        btm_results = btm_model.run_analysis()
+        utility_cashflows = utility_model.cashflow_df["net_cashflow"].tolist()
+        btm_cashflows = btm_model.cashflow_df["net_cashflow"].tolist()
+        utility_breakdown = extract_revenue_breakdown(utility_model.cashflow_df)
+        btm_breakdown = extract_revenue_breakdown(btm_model.cashflow_df)
+        irr_uplift = (
+            (btm_results["irr"] - utility_results["irr"]) if (btm_results["irr"] and utility_results["irr"]) else 0
+        )
+        npv_delta = btm_results["npv"] - utility_results["npv"]
+        print(
+            f"✅ Financial analysis complete: Utility IRR={utility_results['irr']:.3f}, "
+            f"BTM IRR={btm_results['irr']:.3f}"
+        )
+        response = FinancialModelResponse(
+            standard=ModelResults(
+                irr=utility_results["irr"],
+                npv=utility_results["npv"],
+                cashflows=utility_cashflows,
+                breakdown=utility_breakdown,
+                lcoe=utility_results["lcoe"],
+                payback_simple=utility_results["payback_simple"],
+                payback_discounted=utility_results["payback_discounted"],
+            ),
+            autoproducer=ModelResults(
+                irr=btm_results["irr"],
+                npv=btm_results["npv"],
+                cashflows=btm_cashflows,
+                breakdown=btm_breakdown,
+                lcoe=btm_results["lcoe"],
+                payback_simple=btm_results["payback_simple"],
+                payback_discounted=btm_results["payback_discounted"],
+            ),
+            metrics={
+                "total_capex": utility_results["capex_total"],
+                "capex_per_mw": utility_results["capex_per_mw"],
+                "irr_uplift": irr_uplift,
+                "npv_delta": npv_delta,
+                "annual_generation": request.capacity_mw * 8760 * request.capacity_factor,
+            },
+            success=True,
+            message="Financial analysis completed successfully",
+        )
+        utility_irr = utility_results.get("irr")
+        btm_irr = btm_results.get("irr")
+        print(
+            "calculating financial_model, result is "
+            f"utility IRR={utility_irr if utility_irr is not None else 'n/a'}, "
+            f"BTM IRR={btm_irr if btm_irr is not None else 'n/a'}"
+        )
+        return response
+    except Exception as exc:  # pragma: no cover - forward error to client
+        import traceback
+        error_msg = f"Financial model calculation failed: {exc}"
+        print(f"❌ {error_msg}")
+        print(f"Traceback: {traceback.format_exc()}")
+        raise HTTPException(
+            status_code=500,
+            detail={"success": False, "message": error_msg, "error_type": type(exc).__name__},
+        )
+
+
+if __name__ == "__main__":
+    import uvicorn
+
+    uvicorn.run("main:app", host="127.0.0.1", port=8000, reload=True)
+
+
+
+